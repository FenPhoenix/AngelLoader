--- conflicted
+++ resolved
@@ -181,12 +181,7 @@
 
             if (filteredTags.TryGetValue(cat, out FMTagsCollection tags))
             {
-<<<<<<< HEAD
-                filteredTags.Add(new CatAndTags(cat));
-                if (!isCategory)
-=======
                 if (isCategory)
->>>>>>> d2cf7aa6
                 {
                     tags.Clear();
                 }
