﻿using System;
using System.Collections.Generic;
using System.ComponentModel;
using System.Diagnostics;
using System.Drawing;
using System.Globalization;
using System.IO;
using System.Linq;
using System.Threading;
using System.Threading.Tasks;
using System.Windows.Forms;
using AngelLoader.Common;
using AngelLoader.Common.DataClasses;
using AngelLoader.Common.Utility;
using AngelLoader.Importing;
using AngelLoader.Properties;
using AngelLoader.WinAPI;
using FMScanner;
using Gma.System.MouseKeyHook;
using Ookii.Dialogs.WinForms;
using static AngelLoader.Common.Common;
using static AngelLoader.Common.Logger;
using static AngelLoader.Common.Utility.Methods;

namespace AngelLoader.Forms
{
    public partial class MainForm : Form, IEventDisabler, IKeyPressDisabler, ILocalizable, IMessageFilter
    {
        #region Private fields

        private BusinessLogic Model;

        private FormWindowState NominalWindowState;
        private Size NominalWindowSize;
        private Point NominalWindowLocation;

        private float FMsListDefaultFontSizeInPoints;
        private int FMsListDefaultRowHeight;

        private enum ZoomFMsDGVType
        {
            ZoomIn,
            ZoomOut,
            ResetZoom,
            ZoomTo,
            ZoomToHeightOnly
        }

        private List<FanMission> FMsList;

        // Set these beforehand and don't set autosize on any column! Or else it explodes everything because
        // FMsDGV tries to refresh when it shouldn't and all kinds of crap. Phew.
        private const int RatingImageColumnWidth = 73;
        private const int FinishedColumnWidth = 91;

        #region Bitmaps

        // We need to grab these images every time a cell is shown on the DataGridView, and pulling them from
        // Resources every time is enormously expensive, causing laggy scrolling and just generally wasting good
        // cycles. So we copy them only once to these local bitmaps, and voila, instant scrolling performance.
        private Bitmap Thief1Icon;
        private Bitmap Thief2Icon;
        private Bitmap Thief3Icon;
        private Bitmap BlankIcon;
        private Bitmap CheckIcon;
        private Bitmap RedQuestionMarkIcon;

        private Bitmap[] StarIcons;
        private Dictionary<FinishedOn, Bitmap> FinishedOnIcons;
        private Bitmap FinishedOnUnknownIcon;

        #endregion

        private DataGridViewImageColumn RatingImageColumn;

        private bool InitialSelectedFMHasBeenSet;

        public bool EventsDisabled { get; set; }

        // Needed for Rating column swap to prevent a possible exception when CellValueNeeded is called in the
        // middle of the operation
        private bool CellValueNeededDisabled;
<<<<<<< HEAD
=======
        // Needed for zooming to prevent Config column widths from being set in the zoom methods
        private bool ColumnWidthSaveDisabled;
>>>>>>> 5d91c2bf

        public bool KeyPressesDisabled { get; set; }

        #endregion

        #region Filter bar scroll RepeatButtons

        // TODO: Make this use a timer or something?
        // The thread is fine but the speed accumulates if you click a bunch. Not a big deal I guess but hey.
        // Single-threading it would also allow it to be packed away in a custom control.
        private bool _repeatButtonRunning;

        private void FilterBarScrollButtons_Click(object sender, EventArgs e)
        {
            if (_repeatButtonRunning) return;
            int direction = sender == FilterBarScrollLeftButton ? InteropMisc.SB_LINELEFT : InteropMisc.SB_LINERIGHT;
            InteropMisc.SendMessage(FiltersFlowLayoutPanel.Handle, InteropMisc.WM_SCROLL, (IntPtr)direction, IntPtr.Zero);
        }

        private void FilterBarScrollButtons_MouseDown(object sender, MouseEventArgs e)
        {
            if (e.Button != MouseButtons.Left) return;
            RunRepeatButton(sender == FilterBarScrollLeftButton ? InteropMisc.SB_LINELEFT : InteropMisc.SB_LINERIGHT);
        }

        private void RunRepeatButton(int direction)
        {
            if (_repeatButtonRunning) return;
            _repeatButtonRunning = true;
            Task.Run(() =>
            {
                while (_repeatButtonRunning)
                {
                    Invoke(new Action(() =>
                    {
                        InteropMisc.SendMessage(FiltersFlowLayoutPanel.Handle, InteropMisc.WM_SCROLL, (IntPtr)direction, IntPtr.Zero);
                    }));
                    Thread.Sleep(150);
                }
            });
        }

        private void FilterBarScrollButtons_EnabledChanged(object sender, EventArgs e) => _repeatButtonRunning = false;

        private void FilterBarScrollLeftButton_MouseUp(object sender, MouseEventArgs e) => _repeatButtonRunning = false;

        private void FilterBarScrollButtons_VisibleChanged(object sender, EventArgs e)
        {
            var senderButton = (Button)sender;
            var otherButton = senderButton == FilterBarScrollLeftButton
                ? FilterBarScrollRightButton
                : FilterBarScrollLeftButton;
            if (!senderButton.Visible && otherButton.Visible) _repeatButtonRunning = false;
        }

        #endregion

        // Keeping this for the mousewheel functionality because it passes on the message directly and so allows
        // any pressed keys to also be passed along to the control (allows Ctrl+Mousewheel for rtfbox zoom f.ex.)
        public bool PreFilterMessage(ref Message m)
        {
            // So I don't forget what the return values do
            const bool BlockMessage = true;
            const bool PassMessageOn = false;

            if (m.Msg == InteropMisc.WM_MOUSEWHEEL)
            {
                if (CursorOutsideAddTagsDropDownArea()) return BlockMessage;

                // This allows controls to be scrolled with the mousewheel when the mouse is over them, without
                // needing to actually be focused. Vital for a good user experience.
                var pos = new Point(m.LParam.ToInt32() & 0xffff, m.LParam.ToInt32() >> 16);
                var hWnd = InteropMisc.WindowFromPoint(pos);
                int wParam = (int)m.WParam;
                if (hWnd != IntPtr.Zero && Control.FromHandle(hWnd) != null)
                {
                    if (CursorOverControl(FiltersFlowLayoutPanel) && !CursorOverControl(FMsDGV))
                    {
                        // Allow the filter bar to be mousewheel-scrolled with the buttons properly appearing
                        // and disappearing as appropriate
                        if (wParam != 0)
                        {
                            int direction = wParam > 0 ? InteropMisc.SB_LINELEFT : InteropMisc.SB_LINERIGHT;
                            int origSmallChange = FiltersFlowLayoutPanel.HorizontalScroll.SmallChange;

                            FiltersFlowLayoutPanel.HorizontalScroll.SmallChange = 45;

                            InteropMisc.SendMessage(FiltersFlowLayoutPanel.Handle, InteropMisc.WM_SCROLL, (IntPtr)direction, IntPtr.Zero);

                            FiltersFlowLayoutPanel.HorizontalScroll.SmallChange = origSmallChange;
                        }
                    }
                    else if (CursorOverControl(FMsDGV) && (wParam & 0xFFFF) == InteropMisc.MK_CONTROL)
                    {
                        var delta = wParam >> 16;
                        if (delta > 0)
                        {
                            ZoomFMsDGV(ZoomFMsDGVType.ZoomIn);
                        }
                        else if (delta < 0)
                        {
                            ZoomFMsDGV(ZoomFMsDGVType.ZoomOut);
                        }
                    }
                    else
                    {
                        InteropMisc.SendMessage(hWnd, m.Msg, m.WParam, m.LParam);
                    }
                    return BlockMessage;
                }
            }

            return PassMessageOn;
        }

        private IMouseEvents AppMouseHook;

        #region Form (init, events, close)

        // InitializeComponent() only - for everything else use Init() below
        public MainForm() => InitializeComponent();

        #region Mouse hook

        // Standard Windows drop-down behavior: nothing else responds until the drop-down closes
        private bool CursorOutsideAddTagsDropDownArea()
        {
            return AddTagListBox.Visible &&
                   // Check Size instead of ClientSize in order to support clicking the scroll bar
                   !CursorOverControl(AddTagListBox, fullArea: true) &&
                   !CursorOverControl(AddTagTextBox) &&
                   !CursorOverControl(AddTagButton);
        }

        private void HookMouseDown(object sender, MouseEventExtArgs e)
        {
            // CanFocus will be false if there are modal windows open
            if (!CanFocus) return;

            if (CursorOutsideAddTagsDropDownArea())
            {
                HideAddTagDropDown();
                e.Handled = true;
            }
        }

        private void HookMouseUp(object sender, MouseEventExtArgs e)
        {
        }

        private void HookMouseMove(object sender, MouseEventExtArgs e)
        {
            if (!CanFocus) return;

            if (CursorOverReadmeArea())
            {
                ShowReadmeControls();
            }
            else
            {
                HideReadmeControls();
            }
        }

        #endregion

        internal void LinkViewList() => FMsList = Model.FMsViewList;

        // Put anything that does anything in here, not in the constructor. Otherwise it's a world of pain and
        // screwy behavior cascading outwards and messing with everything it touches. Don't do it.
        internal async Task Init()
        {
#if ReleaseBeta
            var ver = typeof(MainForm).Assembly.GetName().Version;
            var verThird = ver.Build > 0 ? @"." + ver.Build : "";
            Text = @"AngelLoader " + ver.Major + @"." + ver.Minor + verThird;
            base.Text += " " + Application.ProductVersion;
#else
            Text = @"AngelLoader " + Application.ProductVersion;
#endif

#if Release && !Release_Testing
            DebugLabel.Hide();
            DebugLabel2.Hide();
            TestButton.Hide();
            Test2Button.Hide();
#endif

            AppMouseHook = Hook.AppEvents();
            AppMouseHook.MouseDownExt += HookMouseDown;
            AppMouseHook.MouseUpExt += HookMouseUp;
            AppMouseHook.MouseMoveExt += HookMouseMove;
            Application.AddMessageFilter(this);

            // Aside from a possible OpenSettings() call in Model.Init() if it needs to throw up the Settings
            // window (which doesn't show the view, so the startup process is still left intact), this code is
            // now a nice straight line with no back-and-forth spaghetti method calls.

            Model = new BusinessLogic(this, ProgressBox);

            await Model.Init();

            // Model.Init() success means Config is now populated

            Model.FindFMs(startup: true);

            #region Set up form and control state

            FMsListDefaultFontSizeInPoints = FMsDGV.DefaultCellStyle.Font.SizeInPoints;
            FMsListDefaultRowHeight = FMsDGV.RowTemplate.Height;

            // Allows shortcut keys to be detected globally (selected control doesn't affect them)
            KeyPreview = true;

            var indexes = new SortedDictionary<int, TabPage>
            {
                { Config.TopRightTabOrder.StatsTabPosition, StatisticsTabPage },
                { Config.TopRightTabOrder.EditFMTabPosition, EditFMTabPage },
                { Config.TopRightTabOrder.CommentTabPosition, CommentTabPage },
                { Config.TopRightTabOrder.TagsTabPosition, TagsTabPage },
                { Config.TopRightTabOrder.PatchTabPosition, PatchTabPage }
            };

            TopRightTabControl.TabPages.Clear();
            foreach (var item in indexes) TopRightTabControl.TabPages.Add(item.Value);

            #region SplitContainers

            MainSplitContainer.SetSplitterPercent(Config.MainSplitterPercent, suspendResume: false);
            TopSplitContainer.SetSplitterPercent(Config.TopSplitterPercent, suspendResume: false);

            MainSplitContainer.InjectSibling(TopSplitContainer);
            TopSplitContainer.InjectSibling(MainSplitContainer);

            #endregion

            #region Columns

            FinishedColumn.Width = FinishedColumnWidth;

            // The other Rating column, there has to be two, one for text and one for images
            RatingImageColumn = new DataGridViewImageColumn
            {
                HeaderText = LText.FMsList.RatingColumn,
                ImageLayout = DataGridViewImageCellLayout.Zoom,
                MinimumWidth = Defaults.MinColumnWidth,
                Name = "RatingImageColumn",
                ReadOnly = true,
                Width = RatingImageColumnWidth,
                Resizable = DataGridViewTriState.False,
                SortMode = DataGridViewColumnSortMode.Programmatic
            };

            UpdateRatingLists(Config.RatingDisplayStyle == RatingDisplayStyle.FMSel);
            UpdateRatingColumn(startup: true);

            FMsDGV.FillColumns(Config.Columns);


            #endregion

            #region Readme

            ReadmeRichTextBox.InjectParent(this);

            // Set both at once to avoid an elusive bug that happens when you start up, the readme is blank, then
            // you shut down without loading a readme, whereupon it will save out ZoomFactor which is still 1.0.
            // You can't just save out StoredZoomFactor either because it doesn't change when the user zooms, as
            // there's no event for that. Fun.
            ReadmeRichTextBox.StoredZoomFactor = Config.ReadmeZoomFactor;
            ReadmeRichTextBox.ZoomFactor = ReadmeRichTextBox.StoredZoomFactor;

            #endregion

            ProgressBox.Inject(this);

            #region Filters

            FiltersFlowLayoutPanel.HorizontalScroll.SmallChange = 20;

            // Set these to invisible here, because if you do it on the UI, it constantly marks the form file as
            // unsaved every time you open it even though no changes were made. Aggravating as hell. ToolStrips
            // march to the beat of their own drum, that's for sure. :\
            FilterByReleaseDateLabel.Visible = false;
            FilterByLastPlayedLabel.Visible = false;
            FilterByRatingLabel.Visible = false;

            Config.Filter.DeepCopyTo(FMsDGV.Filter);
            SetUIFilterValues(FMsDGV.Filter);

            #endregion

            #region Autosize menus

            // This is another hack to fix behavior caused by the UI designer. When you select a menu, it appears
            // and adds an extra "Type Here" item to the bottom. This item counts as part of the height, and so
            // the height ends up including an item that only actually appears in the designer, causing the menu
            // to be shown in the wrong location when you call Show() with the height as a parameter. Setting a
            // menu's size to empty causes it to autosize back to its actual proper size. I swear, this stuff.

            FMRightClickMenu.Size = Size.Empty;
            AltTitlesMenu.Size = Size.Empty;
            PlayOriginalGameMenu.Size = Size.Empty;
            FinishedOnMenu.Size = Size.Empty;
            AddTagMenu.Size = Size.Empty;
            ImportFromMenu.Size = Size.Empty;

            #endregion

            FinishedOnMenu.SetPreventCloseOnClickItems(FinishedOnNormalMenuItem, FinishedOnHardMenuItem,
                FinishedOnExpertMenuItem, FinishedOnExtremeMenuItem, FinishedOnUnknownMenuItem);

            // Cheap 'n cheesy storage of initial size for minimum-width setting later
            EditFMFinishedOnButton.Tag = EditFMFinishedOnButton.Size;
            ChooseReadmeButton.Tag = ChooseReadmeButton.Size;

            TopRightTabControl.SelectedTab =
                Config.TopRightTab == TopRightTab.EditFM ? EditFMTabPage :
                Config.TopRightTab == TopRightTab.Comment ? CommentTabPage :
                Config.TopRightTab == TopRightTab.Tags ? TagsTabPage :
                Config.TopRightTab == TopRightTab.Patch ? PatchTabPage :
                StatisticsTabPage;

            InstallUninstallFMButton.Visible = !Config.HideUninstallButton;
            ShowFMsListZoomButtons(!Config.HideFMListZoomButtons);

            ChangeGameOrganization();

            SortFMTable(Config.SortedColumn, Config.SortDirection);
            // Even if the filter is empty, do this anyway to cause a refresh.
            // It'll early-out on an empty filter anyway.

            #endregion

            // Set here so as to avoid the changes being visible
            SetWindowStateAndSize();

            TopSplitContainer.CollapsedSize = TopRightCollapseButton.Width;
            if (Config.TopRightPanelCollapsed)
            {
                TopSplitContainer.SetFullScreen(true, suspendResume: false);
                SetTopRightCollapsedState();
            }

            // Set these here because they depend on the splitter positions
            SetUITextToLocalized(suspendResume: false);
            ChooseReadmePanel.CenterHV(MainSplitContainer.Panel2);

            Show();
        }

        private void MainForm_Load(object sender, EventArgs e)
        {
            ZoomFMsDGV(ZoomFMsDGVType.ZoomToHeightOnly, zoomFontSize: Config.FMsListFontSizeInPoints);
        }

        private async void MainForm_Shown(object sender, EventArgs e)
        {
            // This must certainly need to come after Show() as well, right?!
            if (Model.ViewListGamesNull.Count > 0)
            {
                // This await call takes 15ms just to make the call alone(?!) so don't do it unless we have to
                await Model.ScanNewFMsForGameType();
                Model.ViewListGamesNull.Clear();
            }

            // This must come after Show() because of possible FM caching needing to put up ProgressBox... etc.
            // Don't do Suspend/ResumeDrawing on startup because resume is slowish (having a refresh and all)
            // TODO: Put this before Show() again and just have the cacher show the form if needed
            await SetFilter(suppressSuspendResume: true);
        }

        private void SetWindowStateAndSize()
        {
            // Size MUST come first, otherwise it doesn't take (and then you have to put it in _Load, where it
            // can potentially be seen being changed)
            Size = Config.MainWindowSize;
            WindowState = Config.MainWindowState;

            const int minVisible = 200;

            var loc = new Point(Config.MainWindowLocation.X, Config.MainWindowLocation.Y);
            var bounds = Screen.FromControl(this).Bounds;

            if (loc.X < bounds.Left - (Width - minVisible) || loc.X > bounds.Right - minVisible)
            {
                loc.X = Defaults.MainWindowX;
            }
            if (loc.Y < bounds.Top - (Height - minVisible) || loc.Y > bounds.Bottom - minVisible)
            {
                loc.Y = Defaults.MainWindowY;
            }

            Location = new Point(loc.X, loc.Y);

            NominalWindowState = Config.MainWindowState;
            NominalWindowSize = Config.MainWindowSize;
            NominalWindowLocation = new Point(loc.X, loc.Y);
        }

        private void SetUIFilterValues(Filter filter)
        {
            using (new DisableEvents(this))
            {
                FiltersFlowLayoutPanel.SuspendDrawing();
                try
                {
                    FilterTitleTextBox.Text = filter.Title;
                    FilterAuthorTextBox.Text = filter.Author;
                    FilterShowJunkCheckBox.Checked = filter.ShowJunk;

                    FilterByTagsButton.Checked = !filter.Tags.Empty();

                    FilterByFinishedButton.Checked = filter.Finished.Contains(FinishedState.Finished);
                    FilterByUnfinishedButton.Checked = filter.Finished.Contains(FinishedState.Unfinished);

                    FilterByRatingButton.Checked = !(filter.RatingFrom == -1 && filter.RatingTo == 10);
                    UpdateRatingLabel(suspendResume: false);

                    FilterByReleaseDateButton.Checked =
                        filter.ReleaseDateFrom != null || filter.ReleaseDateTo != null;
                    UpdateDateLabel(lastPlayed: false, suspendResume: false);

                    FilterByLastPlayedButton.Checked =
                        filter.LastPlayedFrom != null || filter.LastPlayedTo != null;
                    UpdateDateLabel(lastPlayed: true, suspendResume: false);
                }
                finally
                {
                    FiltersFlowLayoutPanel.ResumeDrawing();
                }
            }
        }

        public void SetUITextToLocalized(bool suspendResume = true)
        {
            // Certain controls' text depends on FM state. Because this could be run after startup, we need to
            // make sure those controls' text is set correctly.
            var selFM = FMsDGV.SelectedRows.Count > 0 ? GetSelectedFM() : null;
            bool sayInstall = selFM == null || !selFM.Installed;

            if (suspendResume)
            {
                this.SuspendDrawing();
            }
            else
            {
                BottomLeftButtonsFlowLayoutPanel.SuspendLayout();
                BottomRightButtonsFlowLayoutPanel.SuspendLayout();
                StatsCheckBoxesPanel.SuspendLayout();
                EditFMTabPage.SuspendLayout();
                CommentTabPage.SuspendLayout();
                TagsTabPage.SuspendLayout();
                MainSplitContainer.Panel2.SuspendLayout();
                ChooseReadmePanel.SuspendLayout();
            }
            try
            {
                #region Game tabs

                Thief1TabPage.Text = LText.GameTabs.Thief1;
                Thief2TabPage.Text = LText.GameTabs.Thief2;
                Thief3TabPage.Text = LText.GameTabs.Thief3;

                // Prevents the couple-pixel-high tab page from extending out too far and becoming visible
                var lastGameTabsRect = GamesTabControl.GetTabRect(GamesTabControl.TabCount - 1);
                GamesTabControl.Width = lastGameTabsRect.X + lastGameTabsRect.Width + 5;

                #endregion

                #region Filter bar

                if (Config.GameOrganization == GameOrganization.ByTab) PositionFilterBarAfterTabs();

                FilterByThief1Button.ToolTipText = LText.FilterBar.Thief1ToolTip;
                FilterByThief2Button.ToolTipText = LText.FilterBar.Thief2ToolTip;
                FilterByThief3Button.ToolTipText = LText.FilterBar.Thief3ToolTip;

                FilterTitleLabel.Text = LText.FilterBar.Title;
                FilterAuthorLabel.Text = LText.FilterBar.Author;

                FilterByReleaseDateButton.ToolTipText = LText.FilterBar.ReleaseDateToolTip;
                FilterByReleaseDateLabel.ToolTipText = LText.FilterBar.ReleaseDateToolTip;

                FilterByLastPlayedButton.ToolTipText = LText.FilterBar.LastPlayedToolTip;
                FilterByLastPlayedLabel.ToolTipText = LText.FilterBar.LastPlayedToolTip;

                FilterByTagsButton.ToolTipText = LText.FilterBar.TagsToolTip;
                FilterByFinishedButton.ToolTipText = LText.FilterBar.FinishedToolTip;
                FilterByUnfinishedButton.ToolTipText = LText.FilterBar.UnfinishedToolTip;

                FilterByRatingButton.ToolTipText = LText.FilterBar.RatingToolTip;
                FilterByRatingLabel.ToolTipText = LText.FilterBar.RatingToolTip;

                FilterShowJunkCheckBox.Text = LText.FilterBar.ShowJunk;

                #endregion

                #region Clear/refresh/reset area

                RefreshFromDiskButton.ToolTipText = LText.FilterBar.RefreshFromDiskButtonToolTip;
                RefreshFiltersButton.ToolTipText = LText.FilterBar.RefreshFilteredListButtonToolTip;
                ClearFiltersButton.ToolTipText = LText.FilterBar.ClearFiltersButtonToolTip;
                MainToolTip.SetToolTip(ResetLayoutButton, LText.FilterBar.ResetLayoutButtonToolTip);

                #endregion

                #region FMs list

                FMsDGV.SetUITextToLocalized();

                FMsListZoomInButton.ToolTipText = LText.FMsList.ZoomInToolTip;
                FMsListZoomOutButton.ToolTipText = LText.FMsList.ZoomOutToolTip;
                FMsListResetZoomButton.ToolTipText = LText.FMsList.ResetZoomToolTip;

                #region Columns

                GameTypeColumn.HeaderText = LText.FMsList.GameColumn;
                InstalledColumn.HeaderText = LText.FMsList.InstalledColumn;
                TitleColumn.HeaderText = LText.FMsList.TitleColumn;
                ArchiveColumn.HeaderText = LText.FMsList.ArchiveColumn;
                AuthorColumn.HeaderText = LText.FMsList.AuthorColumn;
                SizeColumn.HeaderText = LText.FMsList.SizeColumn;
                RatingTextColumn.HeaderText = LText.FMsList.RatingColumn;
                RatingImageColumn.HeaderText = LText.FMsList.RatingColumn;
                FinishedColumn.HeaderText = LText.FMsList.FinishedColumn;
                ReleaseDateColumn.HeaderText = LText.FMsList.ReleaseDateColumn;
                LastPlayedColumn.HeaderText = LText.FMsList.LastPlayedColumn;
                DisabledModsColumn.HeaderText = LText.FMsList.DisabledModsColumn;
                CommentColumn.HeaderText = LText.FMsList.CommentColumn;

                #endregion

                #region FM context menu

                PlayFMMenuItem.Text = LText.FMsList.FMMenu_PlayFM;

                InstallUninstallMenuItem.Text = sayInstall
                    ? LText.FMsList.FMMenu_InstallFM
                    : LText.FMsList.FMMenu_UninstallFM;

                OpenInDromEdMenuItem.Text = LText.FMsList.FMMenu_OpenInDromEd;

                ScanFMMenuItem.Text = LText.FMsList.FMMenu_ScanFM;

                ConvertAudioRCSubMenu.Text = LText.FMsList.FMMenu_ConvertAudio;
                ConvertWAVsTo16BitMenuItem.Text = LText.FMsList.ConvertAudioMenu_ConvertWAVsTo16Bit;
                ConvertOGGsToWAVsToolStripMenuItem.Text = LText.FMsList.ConvertAudioMenu_ConvertOGGsToWAVs;

                RatingRCSubMenu.Text = LText.FMsList.FMMenu_Rating;
                RatingRCMenuUnrated.Text = LText.Global.Unrated;

                FinishedOnRCSubMenu.Text = LText.FMsList.FMMenu_FinishedOn;

                WebSearchMenuItem.Text = LText.FMsList.FMMenu_WebSearch;

                #endregion

                #region Finished On menu

                var fmIsT3 = selFM != null && selFM.Game == Game.Thief3;

                FinishedOnNormalMenuItem.Text = fmIsT3 ? LText.Difficulties.Easy : LText.Difficulties.Normal;
                FinishedOnHardMenuItem.Text = fmIsT3 ? LText.Difficulties.Normal : LText.Difficulties.Hard;
                FinishedOnExpertMenuItem.Text = fmIsT3 ? LText.Difficulties.Hard : LText.Difficulties.Expert;
                FinishedOnExtremeMenuItem.Text = fmIsT3 ? LText.Difficulties.Expert : LText.Difficulties.Extreme;
                FinishedOnUnknownMenuItem.Text = LText.Difficulties.Unknown;

                #endregion

                #endregion

                #region Play original games menu

                PlayOriginalThief1MenuItem.Text = LText.PlayOriginalGameMenu.Thief1;
                PlayOriginalThief2MenuItem.Text = LText.PlayOriginalGameMenu.Thief2;
                PlayOriginalThief3MenuItem.Text = LText.PlayOriginalGameMenu.Thief3;

                #endregion

                #region Statistics tab

                StatisticsTabPage.Text = LText.StatisticsTab.TabText;

                CustomResourcesLabel.Text =
                    selFM == null ? LText.StatisticsTab.NoFMSelected :
                    selFM.Game == Game.Thief3 ? LText.StatisticsTab.CustomResourcesNotSupportedForThief3 :
                    FMCustomResourcesScanned(selFM) ? LText.StatisticsTab.CustomResources :
                    LText.StatisticsTab.CustomResourcesNotScanned;

                CR_MapCheckBox.Text = LText.StatisticsTab.Map;
                CR_AutomapCheckBox.Text = LText.StatisticsTab.Automap;
                CR_TexturesCheckBox.Text = LText.StatisticsTab.Textures;
                CR_SoundsCheckBox.Text = LText.StatisticsTab.Sounds;
                CR_MoviesCheckBox.Text = LText.StatisticsTab.Movies;
                CR_ObjectsCheckBox.Text = LText.StatisticsTab.Objects;
                CR_CreaturesCheckBox.Text = LText.StatisticsTab.Creatures;
                CR_MotionsCheckBox.Text = LText.StatisticsTab.Motions;
                CR_ScriptsCheckBox.Text = LText.StatisticsTab.Scripts;
                CR_SubtitlesCheckBox.Text = LText.StatisticsTab.Subtitles;

                StatsScanCustomResourcesButton.SetTextAutoSize(LText.StatisticsTab.RescanCustomResources);

                #endregion

                #region Edit FM tab

                EditFMTabPage.Text = LText.EditFMTab.TabText;
                EditFMTitleLabel.Text = LText.EditFMTab.Title;
                EditFMAuthorLabel.Text = LText.EditFMTab.Author;
                EditFMReleaseDateCheckBox.Text = LText.EditFMTab.ReleaseDate;
                EditFMLastPlayedCheckBox.Text = LText.EditFMTab.LastPlayed;
                EditFMRatingLabel.Text = LText.EditFMTab.Rating;

                // For some reason this counts as a selected index change?!
                using (new DisableEvents(this)) EditFMRatingComboBox.Items[0] = LText.Global.Unrated;

                EditFMFinishedOnButton.SetTextAutoSize(LText.EditFMTab.FinishedOn, ((Size)EditFMFinishedOnButton.Tag).Width);
                EditFMDisabledModsLabel.Text = LText.EditFMTab.DisabledMods;
                EditFMDisableAllModsCheckBox.Text = LText.EditFMTab.DisableAllMods;

                MainToolTip.SetToolTip(EditFMScanTitleButton, LText.EditFMTab.RescanTitleToolTip);
                MainToolTip.SetToolTip(EditFMScanAuthorButton, LText.EditFMTab.RescanAuthorToolTip);
                MainToolTip.SetToolTip(EditFMScanReleaseDateButton, LText.EditFMTab.RescanReleaseDateToolTip);

                EditFMScanForReadmesButton.SetTextAutoSize(LText.EditFMTab.RescanForReadmes);

                #endregion

                #region Comment tab

                CommentTabPage.Text = LText.CommentTab.TabText;

                #endregion

                #region Tags tab

                TagsTabPage.Text = LText.TagsTab.TabText;
                AddTagButton.SetTextAutoSize(AddTagTextBox, LText.TagsTab.AddTag);
                AddTagFromListButton.SetTextAutoSize(LText.TagsTab.AddFromList);
                RemoveTagButton.SetTextAutoSize(LText.TagsTab.RemoveTag);

                #endregion

                #region Patch tab

                PatchTabPage.Text = LText.PatchTab.TabText;
                PatchDMLPatchesLabel.Text = LText.PatchTab.DMLPatchesApplied;
                MainToolTip.SetToolTip(PatchAddDMLButton, LText.PatchTab.AddDMLPatchToolTip);
                MainToolTip.SetToolTip(PatchRemoveDMLButton, LText.PatchTab.RemoveDMLPatchToolTip);
                PatchFMNotInstalledLabel.Text = LText.PatchTab.FMNotInstalled;
                PatchFMNotInstalledLabel.CenterHV(PatchTabPage);
                PatchOpenFMFolderButton.SetTextAutoSize(LText.PatchTab.OpenFMFolder, PatchOpenFMFolderButton.Width);

                #endregion

                #region Readme area

                MainToolTip.SetToolTip(ZoomInButton, LText.ReadmeArea.ZoomInToolTip);
                MainToolTip.SetToolTip(ZoomOutButton, LText.ReadmeArea.ZoomOutToolTip);
                MainToolTip.SetToolTip(ResetZoomButton, LText.ReadmeArea.ResetZoomToolTip);
                MainToolTip.SetToolTip(ReadmeFullScreenButton, LText.ReadmeArea.FullScreenToolTip);

                ViewHTMLReadmeButton.SetTextAutoSize(LText.ReadmeArea.ViewHTMLReadme);

                ChooseReadmeButton.SetTextAutoSize(LText.Global.OK, ((Size)ChooseReadmeButton.Tag).Width);

                #endregion

                #region Bottom area

                PlayFMButton.SetTextAutoSize(LText.MainButtons.PlayFM, preserveHeight: true);

                #region Install / Uninstall FM button

                // Special-case this button to always be the width of the longer of the two localized strings for
                // "Install" and "Uninstall" so it doesn't resize when its text changes. (visual nicety)
                InstallUninstallFMButton.SuspendDrawing();

                var instString = LText.MainButtons.InstallFM;
                var uninstString = LText.MainButtons.UninstallFM;
                var instButtonFont = InstallUninstallFMButton.Font;
                var instStringWidth = TextRenderer.MeasureText(instString, instButtonFont).Width;
                var uninstStringWidth = TextRenderer.MeasureText(uninstString, instButtonFont).Width;
                var longestString = instStringWidth > uninstStringWidth ? instString : uninstString;

                InstallUninstallFMButton.SetTextAutoSize(longestString, preserveHeight: true);

                InstallUninstallFMButton.Text = sayInstall
                    ? LText.MainButtons.InstallFM
                    : LText.MainButtons.UninstallFM;
                InstallUninstallFMButton.Image = sayInstall
                    ? Resources.Install_24
                    : Resources.Uninstall_24;

                InstallUninstallFMButton.ResumeDrawing();

                #endregion

                PlayOriginalGameButton.SetTextAutoSize(LText.MainButtons.PlayOriginalGame, preserveHeight: true);
                WebSearchButton.SetTextAutoSize(LText.MainButtons.WebSearch, preserveHeight: true);
                ScanAllFMsButton.SetTextAutoSize(LText.MainButtons.ScanAllFMs, preserveHeight: true);
                ImportButton.SetTextAutoSize(LText.MainButtons.Import, preserveHeight: true);
                SettingsButton.SetTextAutoSize(LText.MainButtons.Settings, preserveHeight: true);

                #endregion

                ProgressBox.SetUITextToLocalized();

                SetFMSizesToLocalized();
            }
            finally
            {
                if (suspendResume)
                {
                    this.ResumeDrawing();
                }
                else
                {
                    BottomLeftButtonsFlowLayoutPanel.ResumeLayout();
                    BottomRightButtonsFlowLayoutPanel.ResumeLayout();
                    StatsCheckBoxesPanel.ResumeLayout();
                    EditFMTabPage.ResumeLayout();
                    CommentTabPage.ResumeLayout();
                    TagsTabPage.ResumeLayout();
                    MainSplitContainer.Panel2.ResumeLayout();
                    ChooseReadmePanel.ResumeLayout();
                }

                // We can't do this while the layout is suspended, because then it won't have the right dimensions
                // for centering
                ViewHTMLReadmeButton.CenterHV(MainSplitContainer.Panel2);
            }

            // To refresh the FM size column strings to localized
            // Quick hack: the only time we pass suspendResume = false is on startup, and we don't need to refresh
            // then because we already will later
            if (suspendResume) RefreshFMsListKeepSelection();
        }

        private void SetFMSizesToLocalized()
        {
            // This will set "KB" / "MB" / "GB" to localized, and decimal separator to current culture
            foreach (var fm in FMsList) fm.SizeString = ((long?)fm.SizeBytes).ConvertSize();
        }

        private void MainForm_Deactivate(object sender, EventArgs e)
        {
            FMsDGV.CancelColumnResize();
            MainSplitContainer.CancelResize();
            TopSplitContainer.CancelResize();
        }

        private void MainForm_SizeChanged(object sender, EventArgs e)
        {
            if (WindowState != FormWindowState.Minimized)
            {
                NominalWindowState = WindowState;
                if (WindowState != FormWindowState.Maximized)
                {
                    NominalWindowSize = Size;
                    NominalWindowLocation = new Point(Location.X, Location.Y);
                }
            }

            if (ProgressBox.Visible) ProgressBox.Center();
            if (AddTagListBox.Visible) HideAddTagDropDown();

            SetFilterBarScrollButtons();
        }

        private void MainForm_LocationChanged(object sender, EventArgs e)
        {
            if (WindowState == FormWindowState.Normal)
            {
                NominalWindowLocation = new Point(Location.X, Location.Y);
            }
        }

        private async void MainForm_KeyDown(object sender, KeyEventArgs e)
        {
            if (KeyPressesDisabled)
            {
                e.SuppressKeyPress = true;
                return;
            }

            if (e.KeyCode == Keys.Enter)
            {
                if (FMsDGV.Focused && FMsDGV.SelectedRows.Count > 0 && GameIsKnownAndSupported(GetSelectedFM()))
                {
                    e.SuppressKeyPress = true;
                    await CallInstallOrPlay(Config.ConfirmPlayOnDCOrEnter);
                }
            }
            else if (e.KeyCode == Keys.Escape)
            {
                FMsDGV.CancelColumnResize();
                MainSplitContainer.CancelResize();
                TopSplitContainer.CancelResize();

                HideAddTagDropDown();
            }

            else if (e.Control)
            {
                if (e.KeyCode == Keys.F)
                {
                    FilterTitleTextBox.Focus();
                    FilterTitleTextBox.SelectAll();
                }
                else if (e.KeyCode == Keys.Add || e.KeyCode == Keys.Oemplus)
                {
                    if ((ReadmeRichTextBox.Focused && !CursorOverControl(FMsDGV)) || CursorOverReadmeArea())
                    {
                        ReadmeRichTextBox.ZoomIn();
                    }
                    else if ((FMsDGV.Focused && !CursorOverReadmeArea()) || CursorOverControl(FMsDGV))
                    {
                        ZoomFMsDGV(ZoomFMsDGVType.ZoomIn);
                    }
                }
                else if (e.KeyCode == Keys.Subtract || e.KeyCode == Keys.OemMinus)
                {
                    if ((ReadmeRichTextBox.Focused && !CursorOverControl(FMsDGV)) || CursorOverReadmeArea())
                    {
                        ReadmeRichTextBox.ZoomOut();
                    }
                    else if ((FMsDGV.Focused && !CursorOverReadmeArea()) || CursorOverControl(FMsDGV))
                    {
                        ZoomFMsDGV(ZoomFMsDGVType.ZoomOut);
                    }
                }
                else if (e.KeyCode == Keys.D0 || e.KeyCode == Keys.NumPad0)
                {
                    if ((ReadmeRichTextBox.Focused && !CursorOverControl(FMsDGV)) || CursorOverReadmeArea())
                    {
                        ReadmeRichTextBox.ResetZoomFactor();
                    }
                    else if ((FMsDGV.Focused && !CursorOverReadmeArea()) || CursorOverControl(FMsDGV))
                    {
                        ZoomFMsDGV(ZoomFMsDGVType.ResetZoom);
                    }
                }
            }
        }

        private void MainForm_FormClosing(object sender, FormClosingEventArgs e)
        {
            // Extremely cheap and cheesy, but otherwise I have to figure out how to wait for a completely
            // separate and detached thread to complete. Argh. Threading sucks.
            if (!EverythingPanel.Enabled)
            {
                MessageBox.Show(LText.AlertMessages.AppClosing_OperationInProgress, LText.AlertMessages.Alert,
                    MessageBoxButtons.OK, MessageBoxIcon.Warning);
                e.Cancel = true;
                return;
            }

            Application.RemoveMessageFilter(this);
            // Mouse hook will dispose along with the form

            // Argh, stupid hack to get this to not run TWICE on Application.Exit()
            // Application.Exit() is the worst thing ever. Before closing it just does whatever the hell it wants.
            FormClosing -= MainForm_FormClosing;

            UpdateConfig();
            Model.Shutdown();
        }

        #endregion

        private void PositionFilterBarAfterTabs()
        {
            int FilterBarAfterTabsX()
            {
                // In case I decide to allow a variable number of tabs based on which games are defined
                if (GamesTabControl.TabCount == 0) return 0;

                var lastRect = GamesTabControl.GetTabRect(GamesTabControl.TabCount - 1);
                return lastRect.X + lastRect.Width + 5;
            }

            FiltersFlowLayoutPanel.Location =
                new Point(FilterBarAfterTabsX(), FiltersFlowLayoutPanel.Location.Y);
            FiltersFlowLayoutPanel.Width =
                (RefreshClearToolStripCustom.Location.X - 4) - FiltersFlowLayoutPanel.Location.X;
        }

        private void ChangeGameOrganization()
        {
            if (Config.GameOrganization == GameOrganization.OneList)
            {
                FilterGamesLeftSepToolStripCustom.Hide();
                GamesTabControl.Hide();
                var plusWidth = FiltersFlowLayoutPanel.Location.X;
                FiltersFlowLayoutPanel.Location = new Point(0, FiltersFlowLayoutPanel.Location.Y);
                FiltersFlowLayoutPanel.Width += plusWidth;
                FilterGameButtonsToolStrip.Show();

                Config.SelFM.DeepCopyTo(FMsDGV.CurrentSelFM);
            }
            else // ByTab
            {
                // In case they don't match
                Config.Filter.Games.Clear();
                Config.Filter.Games.Add(Config.GameTab);

                PositionFilterBarAfterTabs();

                FilterGameButtonsToolStrip.Hide();
                FilterGamesLeftSepToolStripCustom.Show();
                GamesTabControl.Show();

                Config.GameTabsState.DeepCopyTo(FMsDGV.GameTabsState);

                switch (Config.GameTab)
                {
                    case Game.Thief1:
                        FMsDGV.GameTabsState.T1SelFM.DeepCopyTo(FMsDGV.CurrentSelFM);
                        FMsDGV.GameTabsState.T1Filter.DeepCopyTo(FMsDGV.Filter);
                        break;
                    case Game.Thief2:
                        FMsDGV.GameTabsState.T2SelFM.DeepCopyTo(FMsDGV.CurrentSelFM);
                        FMsDGV.GameTabsState.T2Filter.DeepCopyTo(FMsDGV.Filter);
                        break;
                    case Game.Thief3:
                        FMsDGV.GameTabsState.T3SelFM.DeepCopyTo(FMsDGV.CurrentSelFM);
                        FMsDGV.GameTabsState.T3Filter.DeepCopyTo(FMsDGV.Filter);
                        break;
                }

                using (new DisableEvents(this))
                {
                    GamesTabControl.SelectedTab =
                        Config.GameTab == Game.Thief2 ? Thief2TabPage :
                        Config.GameTab == Game.Thief3 ? Thief3TabPage :
                        Thief1TabPage;
                }
            }

            // Do these even if we're not in startup, because we may have changed the game organization mode
            FilterByThief1Button.Checked = Config.Filter.Games.Contains(Game.Thief1);
            FilterByThief2Button.Checked = Config.Filter.Games.Contains(Game.Thief2);
            FilterByThief3Button.Checked = Config.Filter.Games.Contains(Game.Thief3);
        }

        private void UpdateConfig()
        {
            Game gameTab;
            if (Config.GameOrganization == GameOrganization.ByTab)
            {
                SaveCurrentTabSelectedFM(GamesTabControl.SelectedTab);
                var selGameTab = GamesTabControl.SelectedTab;
                gameTab =
                    selGameTab == Thief2TabPage ? Game.Thief2 :
                    selGameTab == Thief3TabPage ? Game.Thief3 :
                    Game.Thief1;
            }
            else
            {
                gameTab = Game.Thief1;
            }

            var selTopRightTab = TopRightTabControl.SelectedTab;
            var topRightTab =
                selTopRightTab == EditFMTabPage ? TopRightTab.EditFM :
                selTopRightTab == CommentTabPage ? TopRightTab.Comment :
                selTopRightTab == TagsTabPage ? TopRightTab.Tags :
                selTopRightTab == PatchTabPage ? TopRightTab.Patch :
                TopRightTab.Statistics;

            var selectedFM = GetSelectedFMPosInfo();

            var topRightTabOrder = new TopRightTabOrder
            {
                StatsTabPosition = TopRightTabControl.TabPages.IndexOf(StatisticsTabPage),
                EditFMTabPosition = TopRightTabControl.TabPages.IndexOf(EditFMTabPage),
                CommentTabPosition = TopRightTabControl.TabPages.IndexOf(CommentTabPage),
                TagsTabPosition = TopRightTabControl.TabPages.IndexOf(TagsTabPage),
                PatchTabPosition = TopRightTabControl.TabPages.IndexOf(PatchTabPage),
            };

            #region Quick hack to prevent splitter distances from freaking out if we're closing while minimized

            var nominalState = NominalWindowState;

            var minimized = false;
            if (WindowState == FormWindowState.Minimized)
            {
                minimized = true;
                WindowState = FormWindowState.Maximized;
            }

            float mainSplitterPercent = MainSplitContainer.SplitterPercentReal;
            float topSplitterPercent = TopSplitContainer.SplitterPercentReal;

            if (minimized) WindowState = nominalState;

            #endregion

            Model.UpdateConfig(
                NominalWindowState,
                NominalWindowSize,
                NominalWindowLocation,
                mainSplitterPercent,
                topSplitterPercent,
                FMsDGV.ColumnsToColumnData(),
                FMsDGV.CurrentSortedColumn,
                FMsDGV.CurrentSortDirection,
                FMsDGV.DefaultCellStyle.Font.SizeInPoints,
                FMsDGV.Filter,
                selectedFM,
                FMsDGV.GameTabsState,
                gameTab,
                topRightTab,
                topRightTabOrder,
                TopSplitContainer.FullScreen,
                ReadmeRichTextBox.ZoomFactor);
        }

        private bool CursorOverReadmeArea()
        {
            return ReadmeRichTextBox.Visible ? CursorOverControl(ReadmeRichTextBox) :
                ViewHTMLReadmeButton.Visible && CursorOverControl(MainSplitContainer.Panel2);
        }

        private bool CursorOverControl(Control control, bool fullArea = false)
        {
            if (!control.Visible || !control.Enabled) return false;

            // Don't create eleventy billion Rectangle objects per second
            var rpt = PointToClient(control.PointToScreen(new Point(0, 0)));
            var rcs = fullArea ? control.Size : control.ClientSize;
            var ptc = PointToClient(Cursor.Position);
            return ptc.X >= rpt.X && ptc.X < rpt.X + rcs.Width &&
                   ptc.Y >= rpt.Y && ptc.Y < rpt.Y + rcs.Height;
        }

        #region Get FM selected/index etc.

        /// <summary>
        /// Gets the FM at <paramref name="index"/>, taking the currently set filters into account.
        /// </summary>
        /// <param name="index"></param>
        /// <returns></returns>
        private FanMission GetFMFromIndex(int index)
        {
            return FMsDGV.Filtered ? FMsList[FMsDGV.FilterShownIndexList[index]] : FMsList[index];
        }

        /// <summary>
        /// Gets the currently selected FM, taking the currently set filters into account.
        /// </summary>
        /// <returns></returns>
        private FanMission GetSelectedFM()
        {
            Debug.Assert(FMsDGV.SelectedRows.Count > 0, "GetSelectedFM: no rows selected!");

            return GetFMFromIndex(FMsDGV.SelectedRows[0].Index);
        }

        private int GetIndexFromInstalledName(string installedName)
        {
            // Graceful default if a value is missing
            if (installedName.IsEmpty()) return 0;

            for (int i = 0; i < (FMsDGV.Filtered ? FMsDGV.FilterShownIndexList.Count : FMsList.Count); i++)
            {
                var fm = GetFMFromIndex(i);
                if (fm.InstalledDir.EqualsI(installedName)) return i;
            }

            return 0;
        }

        private SelectedFM GetSelectedFMPosInfo()
        {
            var ret = new SelectedFM { InstalledName = null, IndexFromTop = 0 };

            if (FMsDGV.SelectedRows.Count == 0) return ret;

            int sel = FMsDGV.SelectedRows[0].Index;
            int firstDisplayed = FMsDGV.FirstDisplayedScrollingRowIndex;
            int lastDisplayed = firstDisplayed + FMsDGV.DisplayedRowCount(false);

            int indexFromTop = sel >= firstDisplayed && sel <= lastDisplayed
                ? sel - firstDisplayed
                : FMsDGV.DisplayedRowCount(true) / 2;

            ret.InstalledName = GetFMFromIndex(sel).InstalledDir;
            ret.IndexFromTop = indexFromTop;
            return ret;
        }

        #endregion

        #region Test / debug

        private async void TestButton_Click(object sender, EventArgs e)
        {
            ZoomFMsDGV(ZoomFMsDGVType.ZoomIn);
        }

        private void Test2Button_Click(object sender, EventArgs e)
        {
            //ZoomFMsDGV(ZoomFMsDGVType.ZoomOut);
            ZoomFMsDGV(ZoomFMsDGVType.ResetZoom);
        }

        internal void SetDebugMessageText(string text)
        {
#if !ReleasePublic
            DebugLabel.Text = text;
#endif
        }

        #endregion

        #region FMsDGV-related

        private void ZoomFMsDGV(ZoomFMsDGVType type, float? zoomFontSize = null)
        {
            ColumnWidthSaveDisabled = true;

            try
            {
                SelectedFM selFM = FMsDGV.SelectedRows.Count > 0 ? GetSelectedFMPosInfo() : null;

                var f = FMsDGV.DefaultCellStyle.Font;

                var fontSize =
                    type == ZoomFMsDGVType.ZoomIn ? f.SizeInPoints + 1.0f :
                    type == ZoomFMsDGVType.ZoomOut ? f.SizeInPoints - 1.0f :
                    type == ZoomFMsDGVType.ZoomTo && zoomFontSize != null ? (float)zoomFontSize :
                    type == ZoomFMsDGVType.ZoomToHeightOnly && zoomFontSize != null ? (float)zoomFontSize :
                    FMsListDefaultFontSizeInPoints;

                if (fontSize < Math.Round(1.00f, 2)) fontSize = 1.00f;
                if (fontSize > Math.Round(41.25f, 2)) fontSize = 41.25f;
                fontSize = (float)Math.Round(fontSize, 2);

                var newF = new Font(f.FontFamily, fontSize, f.Style, f.Unit, f.GdiCharSet, f.GdiVerticalFont);
                var rowHeight = type == ZoomFMsDGVType.ResetZoom ? FMsListDefaultRowHeight : newF.Height + 9;

                var heightOnly = type == ZoomFMsDGVType.ZoomToHeightOnly;

                // Must be done first, else we get wrong values
                List<double> widthMul = new List<double>();
                foreach (DataGridViewColumn c in FMsDGV.Columns)
                {
                    var size = c.HeaderCell.Size;
                    widthMul.Add((double)size.Width / size.Height);
                }

                FMsDGV.DefaultCellStyle.Font = newF;
                FMsDGV.ColumnHeadersDefaultCellStyle.Font = newF;
                FMsDGV.RowTemplate.Height = rowHeight;

                int selIndex = FMsDGV.SelectedRows.Count > 0 ? FMsDGV.SelectedRows[0].Index : -1;
                using (new DisableEvents(this))
                {
                    // Force a regeneration of rows
                    int rowCount = FMsDGV.RowCount;
                    FMsDGV.RowCount = 0;
                    FMsDGV.RowCount = rowCount;

                    if (selIndex > -1) FMsDGV.Rows[selIndex].Selected = true;

                    for (var i = 0; i < FMsDGV.Columns.Count; i++)
                    {
                        DataGridViewColumn c = FMsDGV.Columns[i];

                        var reset = type == ZoomFMsDGVType.ResetZoom;
                        if (c != RatingImageColumn && c != FinishedColumn)
                        {
                            c.MinimumWidth = reset ? Defaults.MinColumnWidth : rowHeight + 3;
                        }

                        if (heightOnly)
                        {
                            if (c == RatingImageColumn || c == FinishedColumn)
                            {
                                c.Width = (int)Math.Round(c.HeaderCell.Size.Height * widthMul[i]);
                            }
                        }
                        else
                        {
                            if (reset && c == RatingImageColumn)
                            {
                                c.Width = RatingImageColumnWidth;
                            }
                            else if (reset && c == FinishedColumn)
                            {
                                c.Width = FinishedColumnWidth;
                            }
                            else
                            {
                                c.Width = reset && Math.Abs(Config.FMsListFontSizeInPoints - FMsListDefaultFontSizeInPoints) < 0.1
                                    ? Config.Columns[i].Width
                                    : (int)Math.Ceiling(c.HeaderCell.Size.Height * widthMul[i]);
                            }
                        }
                    }
                }
                if (selIndex > -1 && selFM != null)
                {
                    try
                    {
                        FMsDGV.FirstDisplayedScrollingRowIndex =
                            (FMsDGV.SelectedRows[0].Index - (FMsDGV.DisplayedRowCount(true) / 2))
                            .Clamp(0, FMsDGV.RowCount - 1);
                    }
                    catch (Exception)
                    {
                        // no room is available to display rows
                    }
                }
            }
            finally
            {
                ColumnWidthSaveDisabled = false;
            }
        }

        private async Task SortAndSetFilter(bool suppressRefresh = false, bool forceRefreshReadme = false,
            bool forceSuppressSelectionChangedEvent = false, bool suppressSuspendResume = false)
        {
            SortByCurrentColumn();
            await SetFilter(suppressRefresh, forceRefreshReadme, forceSuppressSelectionChangedEvent, suppressSuspendResume);
        }

        // PERF: 0.7~2.2ms with every filter set (including a bunch of tag filters), over 1098 set. But note that
        //       the majority had no tags for this test.
        //       This was tested with the Release_Testing (optimized) profile.
        //       All in all, I'd say performance is looking really good. Certainly better than I was expecting,
        //       given this is a reasonably naive implementation with no real attempt to be clever.
        private async Task SetFilter(bool suppressRefresh = false, bool forceRefreshReadme = false,
            bool forceSuppressSelectionChangedEvent = false, bool suppressSuspendResume = false)
        {
#if !ReleasePublic
            DebugLabel2.Text = int.TryParse(DebugLabel2.Text, out var result) ? (result + 1).ToString() : "1";
#endif

            var s = FMsDGV;

            #region Set filters that are stored in control state

            s.Filter.Title = FilterTitleTextBox.Text;
            s.Filter.Author = FilterAuthorTextBox.Text;

            s.Filter.Games.Clear();
            if (FilterByThief1Button.Checked) s.Filter.Games.Add(Game.Thief1);
            if (FilterByThief2Button.Checked) s.Filter.Games.Add(Game.Thief2);
            if (FilterByThief3Button.Checked) s.Filter.Games.Add(Game.Thief3);

            s.Filter.Finished.Clear();
            if (FilterByFinishedButton.Checked) s.Filter.Finished.Add(FinishedState.Finished);
            if (FilterByUnfinishedButton.Checked) s.Filter.Finished.Add(FinishedState.Unfinished);

            s.Filter.ShowJunk = FilterShowJunkCheckBox.Checked;

            #endregion

            // Skip the GetSelectedFM() check during a state where it may fail.
            // We also don't need it if we're forcing both things.
            var oldSelectedFM =
                forceRefreshReadme && forceSuppressSelectionChangedEvent ? null :
                s.SelectedRows.Count > 0 ? GetSelectedFM() : null;

            s.FilterShownIndexList.Clear();

            // This one gets checked in a loop, so cache it. Others are only checked twice at most, so leave them
            // be.
            var titleIsWhitespace = s.Filter.Title.IsWhiteSpace();

            #region Early out

            if (titleIsWhitespace &&
                s.Filter.Author.IsWhiteSpace() &&
                s.Filter.Games.Count == 0 &&
                s.Filter.Tags.Empty() &&
                s.Filter.ReleaseDateFrom == null &&
                s.Filter.ReleaseDateTo == null &&
                s.Filter.LastPlayedFrom == null &&
                s.Filter.LastPlayedTo == null &&
                s.Filter.RatingFrom == -1 &&
                s.Filter.RatingTo == 10 &&
                (s.Filter.Finished.Count == 0 ||
                 (s.Filter.Finished.Contains(FinishedState.Finished)
                  && s.Filter.Finished.Contains(FinishedState.Unfinished))) &&
                s.Filter.ShowJunk)
            {
                s.Filtered = false;

                if (!suppressRefresh)
                {
                    await RefreshFMsList(
                        refreshReadme: forceRefreshReadme || (oldSelectedFM != null && !oldSelectedFM.Equals(GetFMFromIndex(0))),
                        suppressSelectionChangedEvent: forceSuppressSelectionChangedEvent || oldSelectedFM != null,
                        suppressSuspendResume);
                }
                return;
            }

            #endregion

            #region Title / initial

            for (int i = 0; i < FMsList.Count; i++)
            {
                var fm = FMsList[i];

                if (titleIsWhitespace ||
                    fm.Archive.ContainsI(s.Filter.Title) ||
                    fm.Title.ContainsI(s.Filter.Title) ||
                    fm.InstalledDir.ContainsI(s.Filter.Title))
                {
                    s.FilterShownIndexList.Add(i);
                }
            }

            #endregion

            #region Author

            if (!s.Filter.Author.IsWhiteSpace())
            {
                for (int i = 0; i < s.FilterShownIndexList.Count; i++)
                {
                    var fmAuthor = FMsList[s.FilterShownIndexList[i]].Author;

                    if (!fmAuthor.ContainsI(s.Filter.Author))
                    {
                        s.FilterShownIndexList.RemoveAt(i);
                        i--;
                    }
                }
            }

            #endregion

            #region Show junk

            if (!s.Filter.ShowJunk)
            {
                for (int i = 0; i < s.FilterShownIndexList.Count; i++)
                {
                    var fm = FMsList[s.FilterShownIndexList[i]];
                    if (fm.Game == Game.Unsupported && !FilterShowJunkCheckBox.Checked)
                    {
                        s.FilterShownIndexList.RemoveAt(i);
                        i--;
                    }
                }
            }

            #endregion

            #region Games

            if (s.Filter.Games.Count > 0)
            {
                for (int i = 0; i < s.FilterShownIndexList.Count; i++)
                {
                    var fm = FMsList[s.FilterShownIndexList[i]];
                    if (GameIsKnownAndSupported(fm) && !s.Filter.Games.Contains((Game)fm.Game))
                    {
                        s.FilterShownIndexList.RemoveAt(i);
                        i--;
                    }
                }
            }

            #endregion

            #region Tags

            if (s.Filter.Tags.AndTags.Count > 0 ||
                s.Filter.Tags.OrTags.Count > 0 ||
                s.Filter.Tags.NotTags.Count > 0)
            {
                var andTags = s.Filter.Tags.AndTags;
                var orTags = s.Filter.Tags.OrTags;
                var notTags = s.Filter.Tags.NotTags;

                for (int i = 0; i < s.FilterShownIndexList.Count; i++)
                {
                    var fmTags = FMsList[s.FilterShownIndexList[i]].Tags;
                    if (fmTags.Count == 0 && notTags.Count == 0)
                    {
                        s.FilterShownIndexList.RemoveAt(i);
                        i--;
                        continue;
                    }

                    // I don't ever want to see these damn things again

                    #region And

                    if (andTags.Count > 0)
                    {
                        bool andPass = true;
                        foreach (var andTag in andTags)
                        {
                            var match = fmTags.FirstOrDefault(x => x.Category == andTag.Category);
                            if (match == null)
                            {
                                andPass = false;
                                break;
                            }

                            if (andTag.Tags.Count > 0)
                            {
                                foreach (var andTagTag in andTag.Tags)
                                {
                                    if (match.Tags.FirstOrDefault(x => x == andTagTag) == null)
                                    {
                                        andPass = false;
                                        break;
                                    }
                                }

                                if (!andPass) break;
                            }
                        }

                        if (!andPass)
                        {
                            s.FilterShownIndexList.RemoveAt(i);
                            i--;
                            continue;
                        }
                    }

                    #endregion

                    #region Or

                    if (orTags.Count > 0)
                    {
                        bool orPass = false;
                        foreach (var orTag in orTags)
                        {
                            var match = fmTags.FirstOrDefault(x => x.Category == orTag.Category);
                            if (match == null) continue;

                            if (orTag.Tags.Count > 0)
                            {
                                foreach (var orTagTag in orTag.Tags)
                                {
                                    if (match.Tags.FirstOrDefault(x => x == orTagTag) != null)
                                    {
                                        orPass = true;
                                        break;
                                    }
                                }

                                if (orPass) break;
                            }
                            else
                            {
                                orPass = true;
                            }
                        }

                        if (!orPass)
                        {
                            s.FilterShownIndexList.RemoveAt(i);
                            i--;
                            continue;
                        }
                    }

                    #endregion

                    #region Not

                    if (notTags.Count > 0)
                    {
                        bool notPass = true;
                        foreach (var notTag in notTags)
                        {
                            var match = fmTags.FirstOrDefault(x => x.Category == notTag.Category);
                            if (match == null) continue;

                            if (notTag.Tags.Count == 0)
                            {
                                notPass = false;
                                continue;
                            }

                            if (notTag.Tags.Count > 0)
                            {
                                foreach (var notTagTag in notTag.Tags)
                                {
                                    if (match.Tags.FirstOrDefault(x => x == notTagTag) != null)
                                    {
                                        notPass = false;
                                        break;
                                    }
                                }

                                if (!notPass) break;
                            }
                        }

                        if (!notPass)
                        {
                            s.FilterShownIndexList.RemoveAt(i);
                            i--;
                            continue;
                        }
                    }

                    #endregion
                }
            }

            #endregion

            #region Rating

            if (!(s.Filter.RatingFrom == -1 && s.Filter.RatingTo == 10))
            {
                var rf = s.Filter.RatingFrom;
                var rt = s.Filter.RatingTo;

                for (int i = 0; i < s.FilterShownIndexList.Count; i++)
                {
                    var fmRating = FMsList[s.FilterShownIndexList[i]].Rating;

                    if (fmRating < rf || fmRating > rt)
                    {
                        s.FilterShownIndexList.RemoveAt(i);
                        i--;
                    }
                }
            }

            #endregion

            #region Release date

            if (s.Filter.ReleaseDateFrom != null || s.Filter.ReleaseDateTo != null)
            {
                var rdf = s.Filter.ReleaseDateFrom;
                var rdt = s.Filter.ReleaseDateTo;

                for (int i = 0; i < s.FilterShownIndexList.Count; i++)
                {
                    var fmRelDate = FMsList[s.FilterShownIndexList[i]].ReleaseDate;

                    if (fmRelDate == null ||
                        (rdf != null &&
                         fmRelDate.Value.Date.CompareTo(rdf.Value.Date) < 0) ||
                        (rdt != null &&
                         fmRelDate.Value.Date.CompareTo(rdt.Value.Date) > 0))
                    {
                        s.FilterShownIndexList.RemoveAt(i);
                        i--;
                    }
                }
            }

            #endregion

            #region Last played

            if (s.Filter.LastPlayedFrom != null || s.Filter.LastPlayedTo != null)
            {
                var lpdf = s.Filter.LastPlayedFrom;
                var lpdt = s.Filter.LastPlayedTo;

                for (int i = 0; i < s.FilterShownIndexList.Count; i++)
                {
                    var fmLastPlayed = FMsList[s.FilterShownIndexList[i]].LastPlayed;

                    if (fmLastPlayed == null ||
                        (lpdf != null &&
                         fmLastPlayed.Value.Date.CompareTo(lpdf.Value.Date) < 0) ||
                        (lpdt != null &&
                         fmLastPlayed.Value.Date.CompareTo(lpdt.Value.Date) > 0))
                    {
                        s.FilterShownIndexList.RemoveAt(i);
                        i--;
                    }
                }
            }

            #endregion

            #region Finished

            if (s.Filter.Finished.Count > 0)
            {
                for (int i = 0; i < s.FilterShownIndexList.Count; i++)
                {
                    var fm = FMsList[s.FilterShownIndexList[i]];
                    var fmFinished = fm.FinishedOn;
                    var fmFinishedOnUnknown = fm.FinishedOnUnknown;

                    if (((fmFinished > 0 || fmFinishedOnUnknown) && !s.Filter.Finished.Contains(FinishedState.Finished)) ||
                       ((fmFinished <= 0 && !fmFinishedOnUnknown) && !s.Filter.Finished.Contains(FinishedState.Unfinished)))
                    {
                        s.FilterShownIndexList.RemoveAt(i);
                        i--;
                    }
                }
            }

            #endregion

            s.Filtered = true;

            // If the actual selected FM hasn't changed, don't reload its readme. While this can't eliminate the
            // lag when a filter selection first lands on a heavy readme, it at least prevents said readme from
            // being reloaded over and over every time you type a letter if the selected FM hasn't changed.

            if (suppressRefresh) return;

            // NOTE: GetFMFromIndex(0) takes 0 because RefreshFMsList() sets the selection to 0.
            // Remember this if you ever change that.
            await RefreshFMsList(
                refreshReadme: forceRefreshReadme || s.FilterShownIndexList.Count == 0 ||
                               (oldSelectedFM != null && !oldSelectedFM.Equals(GetFMFromIndex(0))),
                suppressSelectionChangedEvent: forceSuppressSelectionChangedEvent || oldSelectedFM != null,
                suppressSuspendResume);
        }

        private void FMsDGV_CellValueNeeded_Initial(object sender, DataGridViewCellValueEventArgs e)
        {
            if (CellValueNeededDisabled) return;

            // Lazy-load these in an attempt to save some kind of startup time
            Thief1Icon = Resources.Thief1_21;
            Thief2Icon = Resources.Thief2_21;
            Thief3Icon = Resources.Thief3_21;
            BlankIcon = Resources.Blank;
            CheckIcon = Resources.CheckCircle;
            RedQuestionMarkIcon = Resources.QuestionMarkCircleRed;
            StarIcons = new[]
            {
                Resources.Stars0,
                Resources.Stars0_5,
                Resources.Stars1,
                Resources.Stars1_5,
                Resources.Stars2,
                Resources.Stars2_5,
                Resources.Stars3,
                Resources.Stars3_5,
                Resources.Stars4,
                Resources.Stars4_5,
                Resources.Stars5
            };

            FinishedOnIcons = new Dictionary<FinishedOn, Bitmap>
            {
                {
                    FinishedOn.None,
                    Resources.Finished_None
                },
                {
                    FinishedOn.Normal,
                    Resources.Finished_Normal
                },
                {
                    FinishedOn.Normal | FinishedOn.Hard,
                    Resources.Finished_Normal_Hard
                },
                {
                    FinishedOn.Normal | FinishedOn.Hard | FinishedOn.Expert,
                    Resources.Finished_Normal_Hard_Expert
                },
                {
                    FinishedOn.Normal | FinishedOn.Hard | FinishedOn.Extreme,
                    Resources.Finished_Normal_Hard_Extreme
                },
                {
                    FinishedOn.Normal | FinishedOn.Hard | FinishedOn.Expert | FinishedOn.Extreme,
                    Resources.Finished_Normal_Hard_Expert_Extreme
                },
                {
                    FinishedOn.Normal | FinishedOn.Expert,
                    Resources.Finished_Normal_Expert
                },
                {
                    FinishedOn.Normal | FinishedOn.Expert | FinishedOn.Extreme,
                    Resources.Finished_Normal_Expert_Extreme
                },
                {
                    FinishedOn.Normal | FinishedOn.Extreme,
                    Resources.Finished_Normal_Extreme
                },
                {
                    FinishedOn.Hard,
                    Resources.Finished_Hard
                },
                {
                    FinishedOn.Hard | FinishedOn.Expert,
                    Resources.Finished_Hard_Expert
                },
                {
                    FinishedOn.Hard | FinishedOn.Expert | FinishedOn.Extreme,
                    Resources.Finished_Hard_Expert_Extreme
                },
                {
                    FinishedOn.Hard | FinishedOn.Extreme,
                    Resources.Finished_Hard_Extreme
                },
                {
                    FinishedOn.Expert,
                    Resources.Finished_Expert
                },
                {
                    FinishedOn.Expert | FinishedOn.Extreme,
                    Resources.Finished_Expert_Extreme
                },
                {
                    FinishedOn.Extreme,
                    Resources.Finished_Extreme
                }
            };
            FinishedOnUnknownIcon = Resources.Finished_Unknown;

            // Prevents having to check the bool again forevermore even after we've already set the images.
            // Taking an extremely minor technique from a data-oriented design talk, heck yeah!
            FMsDGV.CellValueNeeded -= FMsDGV_CellValueNeeded_Initial;
            FMsDGV.CellValueNeeded += FMsDGV_CellValueNeeded;
            FMsDGV_CellValueNeeded(sender, e);
        }

        private void FMsDGV_CellValueNeeded(object sender, DataGridViewCellValueEventArgs e)
        {
            if (CellValueNeededDisabled) return;

            if (FMsDGV.Filtered && FMsDGV.FilterShownIndexList.Count == 0) return;

            var fm = GetFMFromIndex(e.RowIndex);

            // PERF: ~0.14ms per FM for en-US Long Date format
            string FormattedDate(DateTime dt)
            {
                return
                    Config.DateFormat == DateFormat.CurrentCultureShort ? dt.ToShortDateString() :
                    Config.DateFormat == DateFormat.CurrentCultureLong ? dt.ToLongDateString() :
                    Config.DateFormat == DateFormat.Custom ? dt.ToString(Config.DateCustomFormatString) :
                    throw new Exception("Config.DateFormat is not what it should be!");
            }

            switch ((Column)FMsDGV.Columns[e.ColumnIndex].Index)
            {
                case Column.Game:
                    e.Value =
                        fm.Game == Game.Thief1 ? Thief1Icon :
                        fm.Game == Game.Thief2 ? Thief2Icon :
                        fm.Game == Game.Thief3 ? Thief3Icon :
                        fm.Game == Game.Unsupported ? RedQuestionMarkIcon :
                        // Can't say null, or else it sets an ugly red-x image
                        BlankIcon;
                    break;

                case Column.Installed:
                    e.Value = fm.Installed ? CheckIcon : BlankIcon;
                    break;

                case Column.Title:
                    if (Config.EnableArticles && Config.MoveArticlesToEnd)
                    {
                        string title = fm.Title;
                        for (int i = 0; i < Config.Articles.Count; i++)
                        {
                            var a = Config.Articles[i];
                            if (fm.Title.StartsWithI(a + " "))
                            {
                                // Take the actual article from the name so as to preserve casing
                                title = fm.Title.Substring(a.Length + 1) + ", " + fm.Title.Substring(0, a.Length);
                                break;
                            }
                        }
                        e.Value = title;
                    }
                    else
                    {
                        e.Value = fm.Title;
                    }
                    break;

                case Column.Archive:
                    e.Value = fm.Archive;
                    break;

                case Column.Author:
                    e.Value = fm.Author;
                    break;

                case Column.Size:
                    // This one gets changed for every FM on language change, so it's good
                    e.Value = fm.SizeString;
                    break;

                case Column.Rating:
                    if (Config.RatingDisplayStyle == RatingDisplayStyle.NewDarkLoader)
                    {
                        e.Value = fm.Rating == -1 ? "" : fm.Rating.ToString();
                    }
                    else
                    {
                        if (Config.RatingUseStars)
                        {
                            e.Value = fm.Rating == -1 ? BlankIcon : StarIcons[fm.Rating];
                        }
                        else
                        {
                            e.Value = fm.Rating == -1 ? "" : (fm.Rating / 2.0).ToString(CultureInfo.CurrentCulture);
                        }
                    }
                    break;

                case Column.Finished:
                    e.Value = fm.FinishedOnUnknown ? FinishedOnUnknownIcon : FinishedOnIcons[(FinishedOn)fm.FinishedOn];
                    break;

                case Column.ReleaseDate:
                    e.Value = fm.ReleaseDate != null ? FormattedDate((DateTime)fm.ReleaseDate) : "";
                    break;

                case Column.LastPlayed:
                    e.Value = fm.LastPlayed != null ? FormattedDate((DateTime)fm.LastPlayed) : "";
                    break;

                case Column.DisabledMods:
                    e.Value = fm.DisableAllMods ? LText.FMsList.AllModsDisabledMessage : fm.DisabledMods;
                    break;

                case Column.Comment:
                    e.Value = fm.CommentSingleLine;
                    break;
            }
        }

        private async void FMsDGV_ColumnHeaderMouseClick(object sender, DataGridViewCellMouseEventArgs e)
        {
            if (e.Button != MouseButtons.Left) return;

            var newSortDirection =
                e.ColumnIndex == FMsDGV.CurrentSortedColumn && FMsDGV.CurrentSortDirection == SortOrder.Ascending
                    ? SortOrder.Descending
                    : SortOrder.Ascending;

            SortFMTable((Column)e.ColumnIndex, newSortDirection);
            if (FMsDGV.Filtered)
            {
                // SetFilter() calls a refresh on its own
                await SetFilter(forceRefreshReadme: true);
            }
            else
            {
                await RefreshFMsList(refreshReadme: true, suppressSelectionChangedEvent: true);
            }
        }

        private void FMsDGV_MouseDown(object sender, MouseEventArgs e)
        {
            if (e.Button != MouseButtons.Right) return;

            var ht = FMsDGV.HitTest(e.X, e.Y);

            #region Right-click menu

            if (ht.Type == DataGridViewHitTestType.ColumnHeader || ht.Type == DataGridViewHitTestType.None)
            {
                FMsDGV.ContextMenuStrip = FMsDGV.FMColumnHeaderRightClickMenu;
            }
            else if (ht.Type == DataGridViewHitTestType.Cell && ht.ColumnIndex > -1 && ht.RowIndex > -1)
            {
                FMsDGV.ContextMenuStrip = FMRightClickMenu;

                var fm = GetFMFromIndex(ht.RowIndex);

                ConvertAudioRCSubMenu.Enabled = GameIsDark(fm) && fm.Installed;
                FMsDGV.Rows[ht.RowIndex].Selected = true;
            }
            else
            {
                FMsDGV.ContextMenuStrip = null;
            }

            #endregion
        }

        #region Crappy hack for basic go-to-first-typed-letter

        private int FindRowIndex(char firstChar)
        {
            var s = FMsDGV;

            for (int i = 0; i < s.RowCount; i++)
            {
                if (s.Rows[i].Cells[(int)Column.Title].Value.ToString().StartsWithI(firstChar.ToString()))
                {
                    return i;
                }
            }

            return -1;
        }

        private void FMsDGV_KeyPress(object sender, KeyPressEventArgs e)
        {
            if ((e.KeyChar >= 65 && e.KeyChar <= 90) || (e.KeyChar >= 97 && e.KeyChar <= 122))
            {
                var rowIndex = FindRowIndex(e.KeyChar);

                if (rowIndex > -1)
                {
                    FMsDGV.Rows[rowIndex].Selected = true;
                    FMsDGV.FirstDisplayedScrollingRowIndex = FMsDGV.SelectedRows[0].Index;
                }
            }
        }

        private async void FMsDGV_KeyDown(object sender, KeyEventArgs e)
        {
            if (e.KeyCode == Keys.F5)
            {
                if (e.Shift && !e.Control && !e.Alt)
                {
                    await RefreshFromDisk();
                }
                else if (!e.Shift)
                {
                    await SortAndSetFilter();
                }
            }
        }

        #endregion

        #region FM context menu

        private void FMRightClickMenu_Opening(object sender, CancelEventArgs e)
        {
            // Fix for a corner case where the user could press the right mouse button, hold it, keyboard-switch
            // to an empty tab, then let up the mouse and a menu would come up even though no FM was selected.
            if (FMsDGV.RowCount == 0 || FMsDGV.SelectedRows.Count == 0) e.Cancel = true;
        }

        private async void PlayFMMenuItem_Click(object sender, EventArgs e) => await CallInstallOrPlay();

        private async void InstallUninstallMenuItem_Click(object sender, EventArgs e)
        {
            var fm = GetSelectedFM();

            await Model.InstallOrUninstall(fm);
        }

        private async void ConvertWAVsTo16BitMenuItem_Click(object sender, EventArgs e)
        {
            var fm = GetSelectedFM();
            if (!fm.Installed) return;

            await Model.ConvertWAVsTo16Bit(fm);
        }

        private async void ConvertOGGsToWAVsMenuItem_Click(object sender, EventArgs e)
        {
            var fm = GetSelectedFM();
            if (!fm.Installed) return;

            await Model.ConvertOGGsToWAVs(fm);
        }

        #endregion

        #endregion

        private async Task CallInstallOrPlay(bool askConfirmation = false)
        {
            var fm = GetSelectedFM();

            if (askConfirmation)
            {
                using (var d = new TaskDialog())
                using (var yesButton = new TaskDialogButton(ButtonType.Yes))
                using (var noButton = new TaskDialogButton(ButtonType.No))
                {
                    d.AllowDialogCancellation = true;
                    d.ButtonStyle = TaskDialogButtonStyle.Standard;
                    d.WindowTitle = LText.AlertMessages.Confirm;
                    d.Content = LText.AlertMessages.Play_ConfirmMessage;
                    d.VerificationText = LText.AlertMessages.DontAskAgain;
                    d.Buttons.Add(yesButton);
                    d.Buttons.Add(noButton);
                    var buttonClicked = d.ShowDialog();
                    Config.ConfirmPlayOnDCOrEnter = !d.IsVerificationChecked;
                    if (buttonClicked != yesButton) return;
                }
            }

            if (!fm.Installed && !await Model.InstallFM(fm)) return;

            if (Model.PlayFM(fm))
            {
                fm.LastPlayed = DateTime.Now;
                await RefreshSelectedFM(refreshReadme: false);
            }
        }

        #region Install/Play buttons

        private async void InstallUninstallFMButton_Click(object sender, EventArgs e)
        {
            var fm = GetSelectedFM();

            await Model.InstallOrUninstall(fm);
        }

        private async void PlayFMButton_Click(object sender, EventArgs e) => await CallInstallOrPlay();

        #region Play original game

        private void PlayOriginalGameButton_Click(object sender, EventArgs e)
        {
            var button = PlayOriginalGameButton;
            var menu = PlayOriginalGameMenu;

            PlayOriginalThief1MenuItem.Enabled = !Config.T1Exe.IsEmpty();
            PlayOriginalThief2MenuItem.Enabled = !Config.T2Exe.IsEmpty();
            PlayOriginalThief3MenuItem.Enabled = !Config.T3Exe.IsEmpty();

            menu.Show(button, 0, -menu.Height);
        }

        private void PlayOriginalGameMenuItem_Click(object sender, EventArgs e)
        {
            var s = (ToolStripMenuItem)sender;

            var game =
                s == PlayOriginalThief1MenuItem ? Game.Thief1 :
                s == PlayOriginalThief2MenuItem ? Game.Thief2 :
                Game.Thief3;

            Model.PlayOriginalGame(game);
        }

        #endregion

        #endregion

        private async void ScanAllFMsButton_Click(object sender, EventArgs e)
        {
            if (FMsList.Count == 0) return;

            ScanOptions scanOptions = null;
            bool noneSelected;
            using (var f = new ScanAllFMsForm())
            {
                if (f.ShowDialog() != DialogResult.OK) return;
                noneSelected = f.NoneSelected;
                if (!noneSelected)
                {
                    scanOptions = ScanOptions.FalseDefault(
                        scanTitle: f.ScanOptions.ScanTitle,
                        scanAuthor: f.ScanOptions.ScanAuthor,
                        scanGameType: f.ScanOptions.ScanGameType,
                        scanCustomResources: f.ScanOptions.ScanCustomResources,
                        scanSize: f.ScanOptions.ScanSize,
                        scanReleaseDate: f.ScanOptions.ScanReleaseDate,
                        scanTags: f.ScanOptions.ScanTags);
                }
            }

            if (noneSelected)
            {
                MessageBox.Show(LText.ScanAllFMsBox.NothingWasScanned, LText.AlertMessages.Alert);
                return;
            }

            var success =
                await Model.ScanFMs(FMsList, scanOptions, overwriteUnscannedFields: false, markAsScanned: true);
            if (success) await SortAndSetFilter(forceRefreshReadme: true);
        }

        private async void SettingsButton_Click(object sender, EventArgs e) => await OpenSettings();

        internal async Task<bool> OpenSettings(bool startup = false)
        {
            using (var sf = new SettingsForm(this, Config, startup))
            {
                // This needs to be separate so the below line can work
                var result = sf.ShowDialog();

                // Special case: this is meta, so it should always be set even if the user clicked Cancel
                Config.SettingsTab = sf.OutConfig.SettingsTab;

                if (result != DialogResult.OK) return false;

                #region Set changed bools

                bool archivePathsChanged =
                    !startup &&
                    (!Config.FMArchivePaths.SequenceEqual(sf.OutConfig.FMArchivePaths, StringComparer.OrdinalIgnoreCase) ||
                    Config.FMArchivePathsIncludeSubfolders != sf.OutConfig.FMArchivePathsIncludeSubfolders);

                bool gamePathsChanged =
                    !startup &&
                    (!Config.T1Exe.EqualsI(sf.OutConfig.T1Exe) ||
                    !Config.T2Exe.EqualsI(sf.OutConfig.T2Exe) ||
                    !Config.T3Exe.EqualsI(sf.OutConfig.T3Exe));

                bool gameOrganizationChanged =
                    !startup && (Config.GameOrganization != sf.OutConfig.GameOrganization);

                bool articlesChanged =
                    !startup &&
                    (Config.EnableArticles != sf.OutConfig.EnableArticles ||
                    !Config.Articles.SequenceEqual(sf.OutConfig.Articles, StringComparer.InvariantCultureIgnoreCase) ||
                    Config.MoveArticlesToEnd != sf.OutConfig.MoveArticlesToEnd);

                bool dateFormatChanged =
                    !startup &&
                    (Config.DateFormat != sf.OutConfig.DateFormat ||
                    Config.DateCustomFormatString != sf.OutConfig.DateCustomFormatString);

                bool ratingDisplayStyleChanged =
                    !startup &&
                    (Config.RatingDisplayStyle != sf.OutConfig.RatingDisplayStyle ||
                    Config.RatingUseStars != sf.OutConfig.RatingUseStars);

                bool languageChanged =
                    !startup && !Config.Language.EqualsI(sf.OutConfig.Language);

                #endregion

                #region Set config data

                // Set values individually (rather than deep-copying) so that non-Settings values don't get
                // overwritten.

                #region Paths tab

                #region Game exes

                Config.T1Exe = sf.OutConfig.T1Exe;
                Config.T2Exe = sf.OutConfig.T2Exe;
                Config.T3Exe = sf.OutConfig.T3Exe;

                // TODO: These should probably go in the Settings form along with the cam_mod.ini check
                // Note: SettingsForm is supposed to check these for validity, so we shouldn't have any exceptions
                //       being thrown here.
                Config.T1FMInstallPath = !Config.T1Exe.IsWhiteSpace()
                    ? Model.GetInstFMsPathFromCamModIni(Path.GetDirectoryName(Config.T1Exe), out Error _)
                    : "";
                Config.T1DromEdDetected = !Model.GetDromEdExe(Game.Thief1).IsEmpty();

                Config.T2FMInstallPath = !Config.T2Exe.IsWhiteSpace()
                    ? Model.GetInstFMsPathFromCamModIni(Path.GetDirectoryName(Config.T2Exe), out Error _)
                    : "";
                Config.T2DromEdDetected = !Model.GetDromEdExe(Game.Thief2).IsEmpty();

                if (!Config.T3Exe.IsWhiteSpace())
                {
                    var (error, useCentralSaves, t3FMInstPath) = Model.GetInstFMsPathFromT3();
                    if (error == Error.None)
                    {
                        Config.T3FMInstallPath = t3FMInstPath;
                        Config.T3UseCentralSaves = useCentralSaves;
                    }
                }
                else
                {
                    Config.T3FMInstallPath = "";
                }

                #endregion

                Config.FMsBackupPath = sf.OutConfig.FMsBackupPath;

                Config.FMArchivePaths = sf.OutConfig.FMArchivePaths;
                Config.FMArchivePathsIncludeSubfolders = sf.OutConfig.FMArchivePathsIncludeSubfolders;

                #endregion

                if (startup)
                {
                    Config.Language = sf.OutConfig.Language;
                    return true;
                }

                // From this point on, we're not in startup mode.

                // For clarity, don't copy the other tabs' data on startup, because their tabs won't be shown and
                // so they won't have been changed

                #region FM Display tab

                Config.GameOrganization = sf.OutConfig.GameOrganization;

                Config.EnableArticles = sf.OutConfig.EnableArticles;
                Config.Articles.Clear();
                Config.Articles.AddRange(sf.OutConfig.Articles);
                Config.MoveArticlesToEnd = sf.OutConfig.MoveArticlesToEnd;

                Config.RatingDisplayStyle = sf.OutConfig.RatingDisplayStyle;
                Config.RatingUseStars = sf.OutConfig.RatingUseStars;

                Config.DateFormat = sf.OutConfig.DateFormat;
                Config.DateCustomFormat1 = sf.OutConfig.DateCustomFormat1;
                Config.DateCustomSeparator1 = sf.OutConfig.DateCustomSeparator1;
                Config.DateCustomFormat2 = sf.OutConfig.DateCustomFormat2;
                Config.DateCustomSeparator2 = sf.OutConfig.DateCustomSeparator2;
                Config.DateCustomFormat3 = sf.OutConfig.DateCustomFormat3;
                Config.DateCustomSeparator3 = sf.OutConfig.DateCustomSeparator3;
                Config.DateCustomFormat4 = sf.OutConfig.DateCustomFormat4;
                Config.DateCustomFormatString = sf.OutConfig.DateCustomFormatString;

                #endregion

                #region Other tab

                Config.ConvertWAVsTo16BitOnInstall = sf.OutConfig.ConvertWAVsTo16BitOnInstall;
                Config.ConvertOGGsToWAVsOnInstall = sf.OutConfig.ConvertOGGsToWAVsOnInstall;

                Config.ConfirmUninstall = sf.OutConfig.ConfirmUninstall;

                Config.BackupFMData = sf.OutConfig.BackupFMData;
                Config.BackupAlwaysAsk = sf.OutConfig.BackupAlwaysAsk;

                Config.Language = sf.OutConfig.Language;

                Config.WebSearchUrl = sf.OutConfig.WebSearchUrl;

                Config.ConfirmPlayOnDCOrEnter = sf.OutConfig.ConfirmPlayOnDCOrEnter;

                Config.HideUninstallButton = sf.OutConfig.HideUninstallButton;
                Config.HideFMListZoomButtons = sf.OutConfig.HideFMListZoomButtons;

                #endregion

                // These ones MUST NOT be set on startup, because the source values won't be valid
                Config.SortedColumn = (Column)FMsDGV.CurrentSortedColumn;
                Config.SortDirection = FMsDGV.CurrentSortDirection;

                #endregion

                #region Change-specific actions (pre-refresh)

                InstallUninstallFMButton.Visible = !Config.HideUninstallButton;
                ShowFMsListZoomButtons(!Config.HideFMListZoomButtons);

                if (archivePathsChanged || gamePathsChanged)
                {
                    Model.FindFMs();
                }
                if (gameOrganizationChanged)
                {
                    // Clear everything to defaults so we don't have any leftover state screwing things all up
                    Config.ClearAllSelectedFMs();
                    Config.ClearAllFilters();
                    Config.GameTab = Game.Thief1;
                    await ClearAllUIAndInternalFilters();
                    if (Config.GameOrganization == GameOrganization.ByTab)
                    {
                        Config.Filter.Games.Add(Game.Thief1);
                    }
                    ChangeGameOrganization();
                }
                if (ratingDisplayStyleChanged)
                {
                    UpdateRatingLists(Config.RatingDisplayStyle == RatingDisplayStyle.FMSel);
                    UpdateRatingColumn(startup: false);
                    UpdateRatingLabel();
                }
                if ((archivePathsChanged || gamePathsChanged) && languageChanged)
                {
                    // Do this again if the FMs list might have changed
                    SetFMSizesToLocalized();
                }

                #endregion

                #region Call appropriate refresh method (if applicable)

                // Game paths should have been checked and verified before OK was clicked, so assume they're good
                // here
                if (gamePathsChanged || archivePathsChanged || gameOrganizationChanged || articlesChanged)
                {
                    if (gamePathsChanged || archivePathsChanged) await Model.ScanNewFMsForGameType();

                    SortFMTable(Config.SortedColumn, Config.SortDirection);
                    await SetFilter(forceRefreshReadme: true, forceSuppressSelectionChangedEvent: true);
                }
                else if (dateFormatChanged || languageChanged)
                {
                    RefreshFMsListKeepSelection();
                }

                #endregion
            }

            return true;
        }

        private void ShowFMsListZoomButtons(bool visible)
        {
            FMsListZoomInButton.Visible = visible;
            FMsListZoomOutButton.Visible = visible;
            FMsListResetZoomButton.Visible = visible;
            FiltersFlowLayoutPanel.Width = (RefreshClearToolStripCustom.Location.X - 4) - FiltersFlowLayoutPanel.Location.X;
        }

        private void UpdateRatingLists(bool fmSelStyle)
        {
            // Just in case, since changing a ComboBox item's text counts as a selected index change maybe? Argh!
            using (new DisableEvents(this))
            {
                for (int i = 0; i <= 10; i++)
                {
                    string num = (fmSelStyle ? i / 2.0 : i).ToString(CultureInfo.CurrentCulture);
                    RatingRCSubMenu.DropDownItems[i + 1].Text = num;
                    EditFMRatingComboBox.Items[i + 1] = num;
                }
            }
        }

        private void UpdateRatingColumn(bool startup)
        {
            var newRatingColumn =
                Config.RatingDisplayStyle == RatingDisplayStyle.FMSel && Config.RatingUseStars
                    ? (DataGridViewColumn)RatingImageColumn
                    : RatingTextColumn;

            if (!startup)
            {
                var oldRatingColumn = FMsDGV.Columns[(int)Column.Rating];
                newRatingColumn.Width = newRatingColumn == RatingTextColumn ? oldRatingColumn.Width : RatingImageColumnWidth;
                newRatingColumn.Visible = oldRatingColumn.Visible;
                newRatingColumn.DisplayIndex = oldRatingColumn.DisplayIndex;
            }

            if (!startup || newRatingColumn != RatingTextColumn)
            {
                using (new DisableEvents(this))
                {
                    CellValueNeededDisabled = true;
                    try
                    {
                        FMsDGV.Columns.RemoveAt((int)Column.Rating);
                        FMsDGV.Columns.Insert((int)Column.Rating, newRatingColumn);
                    }
                    finally
                    {
                        CellValueNeededDisabled = false;
                    }
                }
                if (FMsDGV.CurrentSortedColumn == (int)Column.Rating)
                {
                    FMsDGV.Columns[(int)Column.Rating].HeaderCell.SortGlyphDirection = FMsDGV.CurrentSortDirection;
                }
            }

            if (!startup)
            {
                FMsDGV.FillColumns(FMsDGV.ColumnsToColumnData());
                RefreshFMsListKeepSelection();
            }
        }

        private async Task OpenFilterTags()
        {
            using (var tf = new FilterTagsForm(GlobalTags, FMsDGV.Filter.Tags))
            {
                if (tf.ShowDialog() != DialogResult.OK) return;

                DeepCopyTagsFilter(tf.TagsFilter, FMsDGV.Filter.Tags);
                FilterByTagsButton.Checked = !FMsDGV.Filter.Tags.Empty();
            }

            await SortAndSetFilter();
        }

        #region Refresh FMs list

        internal async Task RefreshSelectedFMRowOnly() => await RefreshSelectedFM(false, true);

        internal async Task RefreshSelectedFM(bool refreshReadme, bool refreshGridRowOnly = false)
        {
            FMsDGV.InvalidateRow(FMsDGV.SelectedRows[0].Index);

            if (refreshGridRowOnly) return;

            await DisplaySelectedFM(refreshReadme);
        }

        internal async Task RefreshFMsList(bool refreshReadme, bool suppressSelectionChangedEvent = false,
            bool suppressSuspendResume = false)
        {
<<<<<<< HEAD

=======
>>>>>>> 5d91c2bf
            using (suppressSelectionChangedEvent ? new DisableEvents(this) : null)
            {
                // A small but measurable perf increase from this. Also prevents flickering when switching game
                // tabs.
                if (!suppressSuspendResume) FMsDGV.SuspendDrawing();
                FMsDGV.RowCount = FMsDGV.Filtered ? FMsDGV.FilterShownIndexList.Count : FMsList.Count;

                if (FMsDGV.RowCount == 0)
                {
                    if (!suppressSuspendResume) FMsDGV.ResumeDrawing();
                    ClearShownData();
                    InitialSelectedFMHasBeenSet = true;
                }
                else
                {
                    int row;
                    if (InitialSelectedFMHasBeenSet)
                    {
                        row = 0;
                        FMsDGV.FirstDisplayedScrollingRowIndex = 0;
                    }
                    else
                    {
                        row = GetIndexFromInstalledName(FMsDGV.CurrentSelFM.InstalledName).ClampToZero();
                        try
                        {
                            FMsDGV.FirstDisplayedScrollingRowIndex = (row - FMsDGV.CurrentSelFM.IndexFromTop).ClampToZero();
                        }
                        catch (Exception)
                        {
                            // no room is available to display rows
                        }
                        refreshReadme = true;
                    }

                    using (!InitialSelectedFMHasBeenSet ? new DisableEvents(this) : null)
                    {
                        FMsDGV.Rows[row].Selected = true;
                    }

                    // Resume drawing before loading the readme; that way the list will update instantly even
                    // if the readme doesn't. The user will see delays in the "right place" (the readme box)
                    // and understand why it takes a sec. Otherwise, it looks like merely changing tabs brings
                    // a significant delay, and that's annoying because it doesn't seem like it should happen.
                    if (!suppressSuspendResume) FMsDGV.ResumeDrawing();

                    await DisplaySelectedFM(refreshReadme);

                    InitialSelectedFMHasBeenSet = true;
                }
            }
        }

        private void RefreshFMsListKeepSelection()
        {
            var s = FMsDGV;

            if (s.RowCount == 0) return;

            var selectedRow = s.SelectedRows[0].Index;

            using (new DisableEvents(this))
            {
                s.Refresh();
                s.Rows[selectedRow].Selected = true;
            }
        }

        #endregion

        private void SortByCurrentColumn() => SortFMTable((Column)FMsDGV.CurrentSortedColumn, FMsDGV.CurrentSortDirection);

        internal void SortFMTable(Column column, SortOrder sortDirection)
        {
            FMsDGV.CurrentSortedColumn = (int)column;
            FMsDGV.CurrentSortDirection = sortDirection;

            var articles = Config.EnableArticles ? Config.Articles : new List<string>();

            void SortByTitle(bool reverse = false)
            {
                var ascending = reverse ? SortOrder.Descending : SortOrder.Ascending;

                Model.FMsViewList = sortDirection == ascending
                    ? Model.FMsViewList.OrderBy(x => x.Title, new FMTitleComparer(articles)).ToList()
                    : Model.FMsViewList.OrderByDescending(x => x.Title, new FMTitleComparer(articles)).ToList();
            }

            // For any column which could have empty entries, sort by title first in order to maintain a
            // consistent order

            switch (column)
            {
                case Column.Game:
                    SortByTitle();
                    Model.FMsViewList = sortDirection == SortOrder.Ascending
                        ? Model.FMsViewList.OrderBy(x => x.Game).ToList()
                        : Model.FMsViewList.OrderByDescending(x => x.Game).ToList();
                    break;

                case Column.Installed:
                    SortByTitle();
                    // Reverse this because "Installed" should go on top and blanks should go on bottom
                    Model.FMsViewList = sortDirection == SortOrder.Descending
                        ? Model.FMsViewList.OrderBy(x => x.Installed).ToList()
                        : Model.FMsViewList.OrderByDescending(x => x.Installed).ToList();
                    break;

                case Column.Title:
                    SortByTitle();
                    break;

                case Column.Archive:
                    Model.FMsViewList = sortDirection == SortOrder.Ascending
                        ? Model.FMsViewList.OrderBy(x => x.Archive).ToList()
                        : Model.FMsViewList.OrderByDescending(x => x.Archive).ToList();
                    break;

                case Column.Author:
                    SortByTitle();
                    Model.FMsViewList = sortDirection == SortOrder.Ascending
                        ? Model.FMsViewList.OrderBy(x => x.Author).ToList()
                        : Model.FMsViewList.OrderByDescending(x => x.Author).ToList();
                    break;

                case Column.Size:
                    SortByTitle();
                    Model.FMsViewList = sortDirection == SortOrder.Ascending
                        ? Model.FMsViewList.OrderBy(x => x.SizeBytes).ToList()
                        : Model.FMsViewList.OrderByDescending(x => x.SizeBytes).ToList();
                    break;

                case Column.Rating:
                    SortByTitle();
                    Model.FMsViewList = sortDirection == SortOrder.Ascending
                        ? Model.FMsViewList.OrderBy(x => x.Rating).ToList()
                        : Model.FMsViewList.OrderByDescending(x => x.Rating).ToList();
                    break;

                case Column.Finished:
                    SortByTitle();
                    // FinishedOnUnknown is a separate value, so...
                    if (sortDirection == SortOrder.Ascending)
                    {
                        Model.FMsViewList = Model.FMsViewList.OrderBy(x => x.FinishedOn).ToList();
                        Model.FMsViewList = Model.FMsViewList.OrderBy(x => x.FinishedOnUnknown).ToList();
                    }
                    else
                    {
                        Model.FMsViewList = Model.FMsViewList.OrderByDescending(x => x.FinishedOn).ToList();
                        Model.FMsViewList = Model.FMsViewList.OrderByDescending(x => x.FinishedOnUnknown).ToList();
                    }
                    break;

                case Column.ReleaseDate:
                    SortByTitle();
                    // Sort this one down to the day only, because the exact time may very well not be known, and
                    // even if it is, it's not visible or editable anywhere and it'd be weird to have missions
                    // sorted out of name order because of an invisible time difference.
                    Model.FMsViewList = sortDirection == SortOrder.Ascending
                        ? Model.FMsViewList.OrderBy(x => x.ReleaseDate?.Date ?? x.ReleaseDate).ToList()
                        : Model.FMsViewList.OrderByDescending(x => x.ReleaseDate?.Date ?? x.ReleaseDate).ToList();
                    break;

                case Column.LastPlayed:
                    SortByTitle();
                    // Sort this one by exact DateTime because the time is (indirectly) changeable down to the
                    // second (you change it by playing it), and the user will expect precise sorting.
                    Model.FMsViewList = sortDirection == SortOrder.Ascending
                        ? Model.FMsViewList.OrderBy(x => x.LastPlayed).ToList()
                        : Model.FMsViewList.OrderByDescending(x => x.LastPlayed).ToList();
                    break;

                case Column.DisabledMods:
                    SortByTitle();
                    Model.FMsViewList = sortDirection == SortOrder.Ascending
                        ? Model.FMsViewList.OrderBy(x => x.DisabledMods).ToList()
                        : Model.FMsViewList.OrderByDescending(x => x.DisabledMods).ToList();
                    break;

                case Column.Comment:
                    SortByTitle();
                    Model.FMsViewList = sortDirection == SortOrder.Ascending
                        ? Model.FMsViewList.OrderBy(x => x.CommentSingleLine).ToList()
                        : Model.FMsViewList.OrderByDescending(x => x.CommentSingleLine).ToList();
                    break;
            }

            // Reference break city up in here, so connect them back up
            FMsList = Model.FMsViewList;

            foreach (DataGridViewColumn x in FMsDGV.Columns)
            {
                x.HeaderCell.SortGlyphDirection = SortOrder.None;
            }

            FMsDGV.Columns[(int)column].HeaderCell.SortGlyphDirection = FMsDGV.CurrentSortDirection;
        }

        private void DisplayFMTags(FanMission fm)
        {
            var tv = TagsTreeView;

            try
            {
                tv.SuspendDrawing();
                tv.Nodes.Clear();

                if (fm.Tags.Count == 0) return;

                fm.Tags.SortCat();

                foreach (var item in fm.Tags)
                {
                    tv.Nodes.Add(item.Category);
                    var last = tv.Nodes[tv.Nodes.Count - 1];
                    foreach (var tag in item.Tags) last.Nodes.Add(tag);
                }

                tv.ExpandAll();
            }
            finally
            {
                tv.ResumeDrawing();
            }
        }

        private async void FMsDGV_SelectionChanged(object sender, EventArgs e)
        {
            if (EventsDisabled) return;
            if (FMsDGV.SelectedRows.Count == 0)
            {
                ClearShownData();
            }
            else
            {
                // Working with an event-driven GUI in general is okay, but initializing one is HELL. IN. A. CAN.
                // Constantly babysitting the damn thing with global flags all over the place to tell it to STOP
                // DOING SHIT WHILE I'M TRYING TO SET FIRST VALUES. Argh.
                if (!InitialSelectedFMHasBeenSet) return;

                await DisplaySelectedFM(refreshReadme: true);
            }
        }

        // Perpetual TODO: Make sure this clears everything including the top right tab stuff
        private void ClearShownData()
        {
            if (FMsList.Count == 0) ScanAllFMsButton.Enabled = false;

            InstallUninstallMenuItem.Text = LText.FMsList.FMMenu_InstallFM;
            InstallUninstallMenuItem.Enabled = false;
            // Special-cased; don't autosize this one
            InstallUninstallFMButton.Text = LText.MainButtons.InstallFM;
            InstallUninstallFMButton.Image = Resources.Install_24;
            InstallUninstallFMButton.Enabled = false;
            PlayFMMenuItem.Enabled = false;
            PlayFMButton.Enabled = false;

            OpenInDromedSep.Visible = false;
            OpenInDromEdMenuItem.Visible = false;

            ScanFMMenuItem.Enabled = false;

            // Hide instead of clear to avoid zoom factor pain
            ShowReadme(false);

            ChooseReadmePanel.Hide();
            ViewHTMLReadmeButton.Hide();
            WebSearchButton.Enabled = false;

            BlankStatsPanelWithMessage(LText.StatisticsTab.NoFMSelected);
            StatsScanCustomResourcesButton.Hide();

            AltTitlesMenu.Items.Clear();

            using (new DisableEvents(this))
            {
                EditFMRatingComboBox.SelectedIndex = 0;

                foreach (Control c in EditFMTabPage.Controls)
                {
                    switch (c)
                    {
                        case TextBox tb:
                            tb.Text = "";
                            break;
                        case DateTimePicker dtp:
                            dtp.Value = DateTime.Now;
                            dtp.Hide();
                            break;
                        case CheckBox chk:
                            chk.Checked = false;
                            break;
                    }

                    c.Enabled = false;
                }

                UncheckFinishedOnMenuItemsExceptUnknown();
                FinishedOnUnknownMenuItem.Checked = false;

                CommentTextBox.Text = "";
                CommentTextBox.Enabled = false;
                AddTagTextBox.Text = "";

                TagsTreeView.Nodes.Clear();

                foreach (Control c in TagsTabPage.Controls) c.Enabled = false;

                PatchDMLsListBox.Items.Clear();
                PatchMainPanel.Show();
                PatchFMNotInstalledLabel.CenterHV(PatchTabPage);
                PatchFMNotInstalledLabel.Hide();
                PatchMainPanel.Enabled = false;
            }
        }

        private void HidePatchSectionWithMessage(string message)
        {
            PatchDMLsListBox.Items.Clear();
            PatchMainPanel.Hide();
            PatchFMNotInstalledLabel.Text = message;
            PatchFMNotInstalledLabel.CenterHV(PatchTabPage);
            PatchFMNotInstalledLabel.Show();
        }

        private void BlankStatsPanelWithMessage(string message)
        {
            CustomResourcesLabel.Text = message;
            foreach (CheckBox cb in StatsCheckBoxesPanel.Controls) cb.Checked = false;
            StatsCheckBoxesPanel.Hide();
        }

        private static bool FMCustomResourcesScanned(FanMission fm)
        {
            return fm.HasMap != null &&
                   fm.HasAutomap != null &&
                   fm.HasScripts != null &&
                   fm.HasTextures != null &&
                   fm.HasSounds != null &&
                   fm.HasObjects != null &&
                   fm.HasCreatures != null &&
                   fm.HasMotions != null &&
                   fm.HasMovies != null &&
                   fm.HasSubtitles != null;
        }

        // It's really hard to come up with a succinct name that makes it clear what this does and doesn't do
        private async Task DisplaySelectedFM(bool refreshReadme = false)
        {
            var fm = GetSelectedFM();

            if (fm.Game == null || (GameIsKnownAndSupported(fm) && !fm.MarkedScanned))
            {
                using (new DisableKeyPresses(this))
                {
                    // If successful, this method will be called again, so exit to avoid running it twice
                    if (await ScanSelectedFM(GetDefaultScanOptions())) return;
                }
            }

            bool fmIsT3 = fm.Game == Game.Thief3;

            #region Toggles

            // We should never get here when FMsList.Count == 0, but hey
            if (FMsList.Count > 0) ScanAllFMsButton.Enabled = true;

            FinishedOnNormalMenuItem.Text = fmIsT3 ? LText.Difficulties.Easy : LText.Difficulties.Normal;
            FinishedOnHardMenuItem.Text = fmIsT3 ? LText.Difficulties.Normal : LText.Difficulties.Hard;
            FinishedOnExpertMenuItem.Text = fmIsT3 ? LText.Difficulties.Hard : LText.Difficulties.Expert;
            FinishedOnExtremeMenuItem.Text = fmIsT3 ? LText.Difficulties.Expert : LText.Difficulties.Extreme;
            // FinishedOnUnknownMenuItem text stays the same

            var installable = GameIsKnownAndSupported(fm);

            InstallUninstallMenuItem.Enabled = installable;
            InstallUninstallMenuItem.Text = fm.Installed
                ? LText.FMsList.FMMenu_UninstallFM
                : LText.FMsList.FMMenu_InstallFM;

            if ((fm.Game == Game.Thief1 && Config.T1DromEdDetected) ||
                (fm.Game == Game.Thief2 && Config.T2DromEdDetected))
            {
                OpenInDromedSep.Visible = true;
                OpenInDromEdMenuItem.Visible = true;
            }
            else
            {
                OpenInDromedSep.Visible = false;
                OpenInDromEdMenuItem.Visible = false;
            }

            InstallUninstallFMButton.Enabled = installable;
            // Special-cased; don't autosize this one
            InstallUninstallFMButton.Text = fm.Installed
                ? LText.MainButtons.UninstallFM
                : LText.MainButtons.InstallFM;
            InstallUninstallFMButton.Image = fm.Installed
                ? Resources.Uninstall_24
                : Resources.Install_24;

            PlayFMMenuItem.Enabled = installable;
            PlayFMButton.Enabled = installable;

            ScanFMMenuItem.Enabled = true;

            WebSearchButton.Enabled = true;

            foreach (Control c in EditFMTabPage.Controls) c.Enabled = true;

            CommentTextBox.Enabled = true;
            foreach (Control c in TagsTabPage.Controls) c.Enabled = true;

            PatchMainPanel.Enabled = true;

            if (!fm.Installed)
            {
                HidePatchSectionWithMessage(LText.PatchTab.FMNotInstalled);
            }

            PatchDMLsPanel.Enabled = fm.Game != Game.Thief3;

            #endregion

            #region FinishedOn

            if (fm.FinishedOnUnknown)
            {
                FinishedOnUnknownMenuItem.Checked = true;
                UncheckFinishedOnMenuItemsExceptUnknown();
            }
            else
            {
                var val = (FinishedOn)fm.FinishedOn;
                // I don't have to disable events because I'm only wired up to Click, not Checked
                FinishedOnNormalMenuItem.Checked = (val & FinishedOn.Normal) == FinishedOn.Normal;
                FinishedOnHardMenuItem.Checked = (val & FinishedOn.Hard) == FinishedOn.Hard;
                FinishedOnExpertMenuItem.Checked = (val & FinishedOn.Expert) == FinishedOn.Expert;
                FinishedOnExtremeMenuItem.Checked = (val & FinishedOn.Extreme) == FinishedOn.Extreme;
                FinishedOnUnknownMenuItem.Checked = false;
            }

            #endregion

            #region Custom resources

            if (fmIsT3)
            {
                BlankStatsPanelWithMessage(LText.StatisticsTab.CustomResourcesNotSupportedForThief3);
                StatsScanCustomResourcesButton.Hide();
            }
            else if (!FMCustomResourcesScanned(fm))
            {
                BlankStatsPanelWithMessage(LText.StatisticsTab.CustomResourcesNotScanned);
                StatsScanCustomResourcesButton.Show();
            }
            else
            {
                CustomResourcesLabel.Text = LText.StatisticsTab.CustomResources;

                CR_MapCheckBox.Checked = fm.HasMap == true;
                CR_AutomapCheckBox.Checked = fm.HasAutomap == true;
                CR_ScriptsCheckBox.Checked = fm.HasScripts == true;
                CR_TexturesCheckBox.Checked = fm.HasTextures == true;
                CR_SoundsCheckBox.Checked = fm.HasSounds == true;
                CR_ObjectsCheckBox.Checked = fm.HasObjects == true;
                CR_CreaturesCheckBox.Checked = fm.HasCreatures == true;
                CR_MotionsCheckBox.Checked = fm.HasMotions == true;
                CR_MoviesCheckBox.Checked = fm.HasMovies == true;
                CR_SubtitlesCheckBox.Checked = fm.HasSubtitles == true;

                StatsCheckBoxesPanel.Show();
                StatsScanCustomResourcesButton.Show();
            }

            #endregion

            #region Other tabs

            using (new DisableEvents(this))
            {
                EditFMTitleTextBox.Text = fm.Title;

                AltTitlesMenu.Items.Clear();

                if (fm.AltTitles.Count == 0)
                {
                    EditFMAltTitlesDropDownButton.Enabled = false;
                }
                else
                {
                    List<ToolStripItem> altTitlesMenuItems = new List<ToolStripItem>();
                    foreach (var t in fm.AltTitles)
                    {
                        var item = new ToolStripMenuItem { Text = t };
                        item.Click += EditFMAltTitlesMenuItems_Click;
                        altTitlesMenuItems.Add(item);
                    }
                    AltTitlesMenu.Items.AddRange(altTitlesMenuItems.ToArray());
                    EditFMAltTitlesDropDownButton.Enabled = true;
                }

                EditFMAuthorTextBox.Text = fm.Author;

                EditFMReleaseDateCheckBox.Checked = fm.ReleaseDate != null;
                EditFMReleaseDateDateTimePicker.Value = fm.ReleaseDate ?? DateTime.Now;
                EditFMReleaseDateDateTimePicker.Visible = fm.ReleaseDate != null;

                EditFMLastPlayedCheckBox.Checked = fm.LastPlayed != null;
                EditFMLastPlayedDateTimePicker.Value = fm.LastPlayed ?? DateTime.Now;
                EditFMLastPlayedDateTimePicker.Visible = fm.LastPlayed != null;

                EditFMDisableAllModsCheckBox.Checked = fm.DisableAllMods;
                EditFMDisabledModsTextBox.Text = fm.DisabledMods;
                EditFMDisabledModsTextBox.Enabled = !fm.DisableAllMods;

                EditFMRatingComboBox.SelectedIndex = fm.Rating + 1;

                CommentTextBox.Text = fm.Comment.FromEscapes();

                AddTagTextBox.Text = "";

                if (fm.Installed)
                {
                    PatchMainPanel.Show();
                    PatchFMNotInstalledLabel.Hide();
                    PatchDMLsListBox.Items.Clear();
                    var (success, dmlFiles) = Model.GetDMLFiles(fm);
                    if (success)
                    {
                        foreach (var f in dmlFiles)
                        {
                            if (f.IsEmpty()) continue;
                            PatchDMLsListBox.Items.Add(f);
                        }
                    }
                }
            }

            DisplayFMTags(fm);

            #endregion

            if (!refreshReadme) return;

            var cacheData = await Model.GetCacheableData(fm);

            #region Readme

            var readmeFiles = cacheData.Readmes;

            if (!readmeFiles.ContainsI(fm.SelectedReadme)) fm.SelectedReadme = null;

            using (new DisableEvents(this)) ChooseReadmeComboBox.ClearFullItems();

            void FillAndSelectReadmeFromMulti(string readme)
            {
                using (new DisableEvents(this))
                {
                    ChooseReadmeComboBox.AddRangeFull(readmeFiles);
                    ChooseReadmeComboBox.SelectBackingIndexOf(readme);
                }
            }

            if (!fm.SelectedReadme.IsEmpty())
            {
                ShowReadme(true);

                if (readmeFiles.Count > 1)
                {
                    FillAndSelectReadmeFromMulti(fm.SelectedReadme);
                }
                else
                {
                    ChooseReadmeComboBox.Hide();
                }
            }
            else // if fm.SelectedReadme is null or empty
            {
                if (readmeFiles.Count == 0)
                {
                    ReadmeRichTextBox.SetText(LText.ReadmeArea.NoReadmeFound);

                    ChooseReadmePanel.Hide();
                    ChooseReadmeComboBox.Hide();
                    ViewHTMLReadmeButton.Hide();
                    ShowReadme(true);

                    return;
                }
                else if (readmeFiles.Count > 1)
                {
                    var safeReadme = Model.DetectSafeReadme(readmeFiles, fm.Title);

                    if (!safeReadme.IsEmpty())
                    {
                        fm.SelectedReadme = safeReadme;
                        ShowReadme(true);
                        FillAndSelectReadmeFromMulti(safeReadme);
                    }
                    else
                    {
                        ShowReadme(false);
                        ViewHTMLReadmeButton.Hide();

                        ChooseReadmeListBox.ClearFullItems();
                        ChooseReadmeListBox.AddRangeFull(readmeFiles);

                        HideReadmeControls();

                        ChooseReadmePanel.Show();

                        return;
                    }
                }
                else if (readmeFiles.Count == 1)
                {
                    fm.SelectedReadme = readmeFiles[0];

                    ChooseReadmeComboBox.Hide();
                    ShowReadme(true);
                }
            }

            ChooseReadmePanel.Hide();
            ViewHTMLReadmeButton.Hide();

            try
            {
                var (path, type) = Model.GetReadmeFileAndType(fm);
                ReadmeLoad(path, type);
            }
            catch (Exception ex)
            {
                ViewHTMLReadmeButton.Hide();
                ShowReadme(true);
                ReadmeRichTextBox.SetText(LText.ReadmeArea.UnableToLoadReadme);

                Log(nameof(DisplaySelectedFM) + ": " + nameof(ReadmeLoad) + " failed.", ex);

                Debug.WriteLine("--------" + fm.Archive);
                Debug.WriteLine("ReadmeRichTextBox.Load() failure:");
                Debug.WriteLine(ex);
            }

            #endregion
        }

        #region Progress window

        internal void EnableEverything(bool enabled)
        {
            bool doFocus = !EverythingPanel.Enabled && enabled;

            EverythingPanel.Enabled = enabled;

            if (!doFocus) return;

            // The "mouse wheel scroll without needing to focus" thing stops working when no control is focused
            // (this happens when we disable and enable EverythingPanel). Therefore, we need to give focus to a
            // control here. One is as good as the next, but FMsDGV seems like a sensible choice.
            FMsDGV.Focus();
        }

        #region In

        internal void CancelScan() => Model.CancelScan();

        internal void CancelInstallFM() => Model.CancelInstallFM(GetSelectedFM());

        #endregion

        #endregion

        #region Messageboxes

        internal bool AskToContinue(string message, string title)
        {
            var result = MessageBox.Show(message, title, MessageBoxButtons.YesNo, MessageBoxIcon.Warning);
            return result == DialogResult.Yes;
        }

        internal (bool Cancel, bool Continue)
        AskToContinueWithCancel(string message, string title)
        {
            var result = MessageBox.Show(message, title, MessageBoxButtons.YesNoCancel, MessageBoxIcon.Warning);
            if (result == DialogResult.Cancel) return (true, false);
            return (false, result == DialogResult.Yes);
        }

        internal (bool Cancel, bool Continue, bool DontAskAgain)
        AskToContinueWithCancel_TD(string message, string title)
        {
            using (var d = new TaskDialog())
            using (var yesButton = new TaskDialogButton(ButtonType.Yes))
            using (var noButton = new TaskDialogButton(ButtonType.No))
            using (var cancelButton = new TaskDialogButton(ButtonType.Cancel))
            {
                d.AllowDialogCancellation = true;
                d.ButtonStyle = TaskDialogButtonStyle.Standard;
                d.WindowTitle = title;
                d.Content = message;
                d.VerificationText = LText.AlertMessages.DontAskAgain;
                d.Buttons.Add(yesButton);
                d.Buttons.Add(noButton);
                d.Buttons.Add(cancelButton);
                var buttonClicked = d.ShowDialog();
                var cancel = buttonClicked == null || buttonClicked == cancelButton;
                var cont = buttonClicked == yesButton;
                var dontAskAgain = d.IsVerificationChecked;
                return (cancel, cont, dontAskAgain);
            }
        }

        internal (bool Cancel, bool Continue, bool DontAskAgain)
        AskToContinueWithCancelCustomStrings(string message, string title, TaskDialogIcon? icon,
            bool showDontAskAgain, string yes, string no, string cancel)
        {
            using (var d = new TaskDialog())
            using (var yesButton = new TaskDialogButton(yes))
            using (var noButton = new TaskDialogButton(no))
            using (var cancelButton = new TaskDialogButton(cancel))
            {
                d.AllowDialogCancellation = true;
                if (icon != null) d.MainIcon = (TaskDialogIcon)icon;
                d.ButtonStyle = TaskDialogButtonStyle.Standard;
                d.WindowTitle = title;
                d.Content = message;
                d.VerificationText = LText.AlertMessages.DontAskAgain;
                d.Buttons.Add(yesButton);
                d.Buttons.Add(noButton);
                d.Buttons.Add(cancelButton);
                var buttonClicked = d.ShowDialog();
                var canceled = buttonClicked == null || buttonClicked == cancelButton;
                var cont = buttonClicked == yesButton;
                var dontAskAgain = d.IsVerificationChecked;
                return (canceled, cont, dontAskAgain);
            }
        }

        internal (bool Cancel, bool DontAskAgain)
        AskToContinueYesNoCustomStrings(string message, string title, TaskDialogIcon icon, bool showDontAskAgain,
            string yes, string no)
        {
            using (var d = new TaskDialog())
            using (var yesButton = new TaskDialogButton(yes))
            using (var noButton = new TaskDialogButton(no))
            {
                d.AllowDialogCancellation = true;
                d.MainIcon = icon;
                d.ButtonStyle = TaskDialogButtonStyle.Standard;
                d.WindowTitle = title;
                d.Content = message;
                d.VerificationText = showDontAskAgain ? LText.AlertMessages.DontAskAgain : null;
                d.Buttons.Add(yesButton);
                d.Buttons.Add(noButton);
                var buttonClicked = d.ShowDialog();
                var cancel = buttonClicked == null || buttonClicked == noButton;
                var dontAskAgain = d.IsVerificationChecked;
                return (cancel, dontAskAgain);
            }
        }

        internal void ShowAlert(string message, string title)
        {
            MessageBox.Show(message, title, MessageBoxButtons.OK, MessageBoxIcon.Warning);
        }

        #endregion

        private async void FilterTextBoxes_TextChanged(object sender, EventArgs e)
        {
            if (EventsDisabled) return;
            await SortAndSetFilter();
        }

        private async void FilterByGameCheckButtons_Click(object sender, EventArgs e)
        {
            if (EventsDisabled) return;
            await SortAndSetFilter();
        }

        private void SaveCurrentTabSelectedFM(TabPage tabPage)
        {
            var gameSelFM =
                tabPage == Thief1TabPage ? FMsDGV.GameTabsState.T1SelFM :
                tabPage == Thief2TabPage ? FMsDGV.GameTabsState.T2SelFM :
                tabPage == Thief3TabPage ? FMsDGV.GameTabsState.T3SelFM :
                null;

            var gameFilter =
                tabPage == Thief1TabPage ? FMsDGV.GameTabsState.T1Filter :
                tabPage == Thief2TabPage ? FMsDGV.GameTabsState.T2Filter :
                tabPage == Thief3TabPage ? FMsDGV.GameTabsState.T3Filter :
                null;

            Debug.Assert(gameSelFM != null, "gameSelFM is null: Selected tab is not being handled");
            Debug.Assert(gameFilter != null, "gameFilter is null: Selected tab is not being handled");

            var selFM = GetSelectedFMPosInfo();

            selFM.DeepCopyTo(gameSelFM);
            FMsDGV.Filter.DeepCopyTo(gameFilter);
        }

        private void GamesTabControl_Deselecting(object sender, TabControlCancelEventArgs e)
        {
            if (EventsDisabled) return;
            if (GamesTabControl.Visible) SaveCurrentTabSelectedFM(e.TabPage);
        }

        private async void GamesTabControl_SelectedIndexChanged(object sender, EventArgs e)
        {
            if (EventsDisabled) return;

            var s = GamesTabControl;

            var gameSelFM =
                s.SelectedTab == Thief1TabPage ? FMsDGV.GameTabsState.T1SelFM :
                s.SelectedTab == Thief2TabPage ? FMsDGV.GameTabsState.T2SelFM :
                s.SelectedTab == Thief3TabPage ? FMsDGV.GameTabsState.T3SelFM :
                null;

            var gameFilter =
                s.SelectedTab == Thief1TabPage ? FMsDGV.GameTabsState.T1Filter :
                s.SelectedTab == Thief2TabPage ? FMsDGV.GameTabsState.T2Filter :
                s.SelectedTab == Thief3TabPage ? FMsDGV.GameTabsState.T3Filter :
                null;

            Debug.Assert(gameSelFM != null, "gameSelFM is null: Selected tab is not being handled");
            Debug.Assert(gameFilter != null, "gameFilter is null: Selected tab is not being handled");

            FilterByThief1Button.Checked = gameSelFM == FMsDGV.GameTabsState.T1SelFM;
            FilterByThief2Button.Checked = gameSelFM == FMsDGV.GameTabsState.T2SelFM;
            FilterByThief3Button.Checked = gameSelFM == FMsDGV.GameTabsState.T3SelFM;

            gameSelFM.DeepCopyTo(FMsDGV.CurrentSelFM);
            gameFilter.DeepCopyTo(FMsDGV.Filter);

            SetUIFilterValues(gameFilter);

            InitialSelectedFMHasBeenSet = false;
            await SortAndSetFilter();
        }

        private async void CommentTextBox_TextChanged(object sender, EventArgs e)
        {
            if (EventsDisabled) return;
            var s = (TextBox)sender;

            if (FMsDGV.SelectedRows.Count == 0) return;

            var fm = GetSelectedFM();

            // Converting a multiline comment to single line:
            // DarkLoader copies up to the first linebreak or the 40 char mark, whichever comes first.
            // I'm doing the same, but bumping the cutoff point to 100 chars, which is still plenty fast.
            // fm.Comment.ToEscapes() is unbounded, but I measure tenths to hundredths of a millisecond even for
            // 25,000+ character strings with nothing but slashes and linebreaks in them.
            fm.Comment = s.Text.ToEscapes();
            fm.CommentSingleLine = s.Text.ToSingleLineComment(100);

            await RefreshSelectedFMRowOnly();
        }

        private void CommentTextBox_Leave(object sender, EventArgs e)
        {
            if (EventsDisabled) return;
            Model.WriteFullFMDataIni();
        }

        private void ResetLayoutButton_Click(object sender, EventArgs e)
        {
            MainSplitContainer.ResetSplitterPercent();
            TopSplitContainer.ResetSplitterPercent();
            if (FilterBarScrollRightButton.Visible) SetFilterBarScrollButtons();
        }

        #region Tags tab

        private void ShowAddTagDropDown()
        {
            var p = PointToClient(AddTagTextBox.PointToScreen(new Point(0, 0)));
            AddTagListBox.Location = new Point(p.X, p.Y + AddTagTextBox.Height);
            AddTagListBox.Size = new Size(Math.Max(AddTagTextBox.Width, 256), 225);

            AddTagListBox.BringToFront();
            AddTagListBox.Show();
        }

        private void HideAddTagDropDown()
        {
            AddTagListBox.Hide();
            AddTagListBox.Items.Clear();
        }

        // Robustness for if the user presses tab to get away, rather than clicking
        private void AddTagTextBoxOrListBox_Leave(object sender, EventArgs e)
        {
            if ((sender == AddTagTextBox && !AddTagListBox.Focused) ||
                (sender == AddTagListBox && !AddTagTextBox.Focused))
            {
                HideAddTagDropDown();
            }
        }

        private void AddTagTextBox_TextChanged(object sender, EventArgs e)
        {
            if (EventsDisabled) return;
            var s = (TextBox)sender;

            // Smartasses who try to break it get nothing
            if (s.Text.CountChars(':') > 1)
            {
                HideAddTagDropDown();
                return;
            }

            (string First, string Second) text;

            var index = s.Text.IndexOf(':');
            if (index > -1)
            {
                text.First = s.Text.Substring(0, index).Trim();
                text.Second = s.Text.Substring(index + 1).Trim();
            }
            else
            {
                text.First = s.Text.Trim();
                text.Second = "";
            }

            // Shut up, it works
            if (s.Text.IsWhiteSpace())
            {
                HideAddTagDropDown();
            }
            else
            {
                var list = new List<string>();

                foreach (var gCat in GlobalTags)
                {
                    if (gCat.Category.Name.ContainsI(text.First))
                    {
                        if (gCat.Tags.Count == 0)
                        {
                            if (gCat.Category.Name != "misc") list.Add(gCat.Category.Name + ":");
                        }
                        else
                        {
                            foreach (var gTag in gCat.Tags)
                            {
                                if (!text.Second.IsWhiteSpace() && !gTag.Name.ContainsI(text.Second)) continue;
                                if (gCat.Category.Name == "misc")
                                {
                                    if (text.Second.IsWhiteSpace() && !gCat.Category.Name.ContainsI(text.First))
                                    {
                                        list.Add(gTag.Name);
                                    }
                                }
                                else
                                {
                                    list.Add(gCat.Category.Name + ": " + gTag.Name);
                                }
                            }
                        }
                    }
                    // if, not else if - we want to display found tags both categorized and uncategorized
                    if (gCat.Category.Name == "misc")
                    {
                        foreach (var gTag in gCat.Tags)
                        {
                            if (gTag.Name.ContainsI(s.Text)) list.Add(gTag.Name);
                        }
                    }
                }

                list.Sort(StringComparer.OrdinalIgnoreCase);

                AddTagListBox.Items.Clear();
                foreach (var item in list) AddTagListBox.Items.Add(item);

                ShowAddTagDropDown();
            }
        }

        private void AddTagTextBoxOrListBox_KeyDown(object sender, KeyEventArgs e)
        {
            var box = AddTagListBox;

            var fm = GetSelectedFM();

            switch (e.KeyCode)
            {
                case Keys.Up when box.Items.Count > 0:
                    box.SelectedIndex =
                        box.SelectedIndex == -1 ? box.Items.Count - 1 :
                        box.SelectedIndex == 0 ? -1 :
                        box.SelectedIndex - 1;
                    e.Handled = true;
                    break;
                case Keys.Down when box.Items.Count > 0:
                    box.SelectedIndex =
                        box.SelectedIndex == -1 ? 0 :
                        box.SelectedIndex == box.Items.Count - 1 ? -1 :
                        box.SelectedIndex + 1;
                    e.Handled = true;
                    break;
                case Keys.Enter:
                    var catAndTag = box.SelectedIndex == -1 ? AddTagTextBox.Text : box.SelectedItem.ToString();
                    AddTagOperation(fm, catAndTag);
                    break;
                default:
                    if (sender == AddTagListBox) AddTagTextBox.Focus();
                    break;
            }
        }

        private void AddTagListBox_SelectedIndexChanged(object sender, EventArgs e)
        {
            var s = (ListBox)sender;
            if (s.SelectedIndex == -1) return;

            var tb = AddTagTextBox;

            using (new DisableEvents(this)) tb.Text = s.SelectedItem.ToString();

            if (tb.Text.Length > 0) tb.SelectionStart = tb.Text.Length;
        }

        private void RemoveTagFromFM()
        {
            var s = TagsTreeView;

            if (s.SelectedNode == null) return;

            var fm = GetSelectedFM();

            // Parent node (category)
            if (s.SelectedNode.Parent == null)
            {
                // TODO: These messageboxes are annoying, but they prevent accidental deletion.
                // Figure out something better.
                var result =
                    MessageBox.Show(LText.TagsTab.AskRemoveCategory, LText.TagsTab.TabText, MessageBoxButtons.YesNo);
                if (result == DialogResult.No) return;

                var cat = fm.Tags.FirstOrDefault(x => x.Category == s.SelectedNode.Text);
                if (cat != null)
                {
                    fm.Tags.Remove(cat);
                    UpdateFMTagsString(fm);

                    // TODO: Profile the FirstOrDefaults and see if I should make them for loops
                    var globalCat = GlobalTags.FirstOrDefault(x => x.Category.Name == cat.Category);
                    if (globalCat != null && !globalCat.Category.IsPreset)
                    {
                        if (globalCat.Category.UsedCount > 0) globalCat.Category.UsedCount--;
                        if (globalCat.Category.UsedCount == 0) GlobalTags.Remove(globalCat);
                    }
                }
            }
            // Child node (tag)
            else
            {
                var result =
                    MessageBox.Show(LText.TagsTab.AskRemoveTag, LText.TagsTab.TabText, MessageBoxButtons.YesNo);
                if (result == DialogResult.No) return;

                var cat = fm.Tags.FirstOrDefault(x => x.Category == s.SelectedNode.Parent.Text);
                var tag = cat?.Tags.FirstOrDefault(x => x == s.SelectedNode.Text);
                if (tag != null)
                {
                    cat.Tags.Remove(tag);
                    if (cat.Tags.Count == 0) fm.Tags.Remove(cat);
                    UpdateFMTagsString(fm);

                    var globalCat = GlobalTags.FirstOrDefault(x => x.Category.Name == cat.Category);
                    var globalTag = globalCat?.Tags.FirstOrDefault(x => x.Name == s.SelectedNode.Text);
                    if (globalTag != null && !globalTag.IsPreset)
                    {
                        if (globalTag.UsedCount > 0) globalTag.UsedCount--;
                        if (globalTag.UsedCount == 0) globalCat.Tags.Remove(globalTag);
                    }
                }
            }

            DisplayFMTags(fm);
            Model.WriteFullFMDataIni();
        }

        private void RemoveTagButton_Click(object sender, EventArgs e)
        {
            RemoveTagFromFM();
        }

        private void AddTagListBox_MouseUp(object sender, MouseEventArgs e)
        {
            if (e.Button != MouseButtons.Left) return;

            var box = (ListBox)sender;

            if (box.SelectedIndex > -1) AddTagOperation(GetSelectedFM(), box.SelectedItem.ToString());
        }

        private void AddTagOperation(FanMission fm, string catAndTag)
        {
            // Cock-blocked here too
            if (AddTagTextBox.Text.CountChars(':') <= 1)
            {
                AddTagsToFMAndGlobalList(catAndTag, fm.Tags);
                UpdateFMTagsString(fm);
                DisplayFMTags(fm);
                Model.WriteFullFMDataIni();
            }

            AddTagTextBox.Clear();
            HideAddTagDropDown();
        }

        private void AddTagButton_Click(object sender, EventArgs e)
        {
            var fm = GetSelectedFM();
            AddTagOperation(fm, AddTagTextBox.Text);
        }

        private void TagPresetsButton_Click(object sender, EventArgs e)
        {
            var button = (Button)sender;
            var menu = AddTagMenu;

            GlobalTags.SortCat();

            menu.Items.Clear();

            var addTagMenuItems = new List<ToolStripItem>();
            foreach (var catAndTag in GlobalTags)
            {
                if (catAndTag.Tags.Count == 0)
                {
                    var catItem = new ToolStripMenuItem(catAndTag.Category + ":");
                    catItem.Click += AddTagMenuEmptyItem_Click;
                    addTagMenuItems.Add(catItem);
                }
                else
                {
                    var catItem = new ToolStripMenuItem(catAndTag.Category.Name);
                    addTagMenuItems.Add(catItem);

                    var last = addTagMenuItems[addTagMenuItems.Count - 1];

                    if (catAndTag.Category.Name != "misc")
                    {
                        var customItem = new ToolStripMenuItem(LText.Global.CustomTagInCategory);
                        customItem.Click += AddTagMenuCustomItem_Click;
                        ((ToolStripMenuItem)last).DropDownItems.Add(customItem);
                        ((ToolStripMenuItem)last).DropDownItems.Add(new ToolStripSeparator());
                    }

                    foreach (var tag in catAndTag.Tags)
                    {
                        var tagItem = new ToolStripMenuItem(tag.Name);

                        if (catAndTag.Category.Name == "misc")
                        {
                            tagItem.Click += AddTagMenuMiscItem_Click;
                        }
                        else
                        {
                            tagItem.Click += AddTagMenuItem_Click;
                        }

                        ((ToolStripMenuItem)last).DropDownItems.Add(tagItem);
                    }
                }
            }

            AddTagMenu.Items.AddRange(addTagMenuItems.ToArray());

            menu.Show(button, -menu.Width, 0);
        }

        private void AddTagMenuItem_Click(object sender, EventArgs e)
        {
            var s = (ToolStripMenuItem)sender;
            if (s.HasDropDownItems) return;

            var cat = s.OwnerItem;
            if (cat == null) return;

            var catAndTag = cat.Text + @": " + s.Text;

            var fm = GetSelectedFM();
            AddTagOperation(fm, catAndTag);
        }

        private void AddTagMenuCustomItem_Click(object sender, EventArgs e)
        {
            var s = (ToolStripMenuItem)sender;

            var cat = s.OwnerItem;
            if (cat == null) return;

            AddTagTextBox.SetTextAndMoveCursorToEnd(cat.Text + @": ");
        }

        private void AddTagMenuMiscItem_Click(object sender, EventArgs e)
        {
            var s = (ToolStripMenuItem)sender;

            AddTagTextBox.SetTextAndMoveCursorToEnd(s.Text);
        }

        private void AddTagMenuEmptyItem_Click(object sender, EventArgs e)
        {
            var s = (ToolStripMenuItem)sender;

            AddTagTextBox.SetTextAndMoveCursorToEnd(s.Text + ' ');
        }

        // Just to keep things in a known state (clearing items also removes their event hookups, which is
        // convenient)
        private void AddTagMenu_Closed(object sender, ToolStripDropDownClosedEventArgs e) => AddTagMenu.Items.Clear();

        #endregion

        #region Readme

        #region Choose readme

        private async void ChooseReadmeButton_Click(object sender, EventArgs e)
        {
            if (ChooseReadmeListBox.Items.Count == 0) return;

            var fm = GetSelectedFM();
            fm.SelectedReadme = ChooseReadmeListBox.SelectedBackingItem();
            ChooseReadmePanel.Hide();

            if (fm.SelectedReadme.ExtIsHtml())
            {
                ViewHTMLReadmeButton.Show();
            }
            else
            {
                ShowReadme(true);
            }

            await RefreshSelectedFM(refreshReadme: true);
        }

        private async void ChooseReadmeComboBox_SelectedIndexChanged(object sender, EventArgs e)
        {
            if (EventsDisabled) return;
            var fm = GetSelectedFM();
            fm.SelectedReadme = ChooseReadmeComboBox.SelectedBackingItem();
            await RefreshSelectedFM(refreshReadme: true);
        }

        private void ChooseReadmeComboBox_DropDownClosed(object sender, EventArgs e)
        {
            if (!CursorOverReadmeArea()) HideReadmeControls();
        }

        #endregion

        private void ReadmeRichTextBox_LinkClicked(object sender, LinkClickedEventArgs e) => Model.OpenLink(e.LinkText);

        private void ZoomInButton_Click(object sender, EventArgs e) => ReadmeRichTextBox.ZoomIn();

        private void ZoomOutButton_Click(object sender, EventArgs e) => ReadmeRichTextBox.ZoomOut();

        private void ResetZoomButton_Click(object sender, EventArgs e) => ReadmeRichTextBox.ResetZoomFactor();

        /// <exception cref="ArgumentException"></exception>
        /// <exception cref="IOException"></exception>
        private void ReadmeLoad(string path, ReadmeType readmeType)
        {
            #region Debug

            // Tells me whether a readme got reloaded more than once, which should never be allowed to happen
            // due to performance concerns.
#if !ReleasePublic
            DebugLabel.Text = int.TryParse(DebugLabel.Text, out var result) ? (result + 1).ToString() : "1";
#endif

            #endregion

            if (readmeType == ReadmeType.HTML)
            {
                ViewHTMLReadmeButton.Show();
                ShowReadme(false);
                // In case the cursor is over the scroll bar area
                if (CursorOverReadmeArea()) ShowReadmeControls();
            }
            else
            {
                ShowReadme(true);
                ViewHTMLReadmeButton.Hide();
                var fileType = readmeType == ReadmeType.PlainText
                    ? RichTextBoxStreamType.PlainText
                    : RichTextBoxStreamType.RichText;

                ReadmeRichTextBox.LoadContent(path, fileType);
            }
        }

        private void ShowReadme(bool enabled)
        {
            ReadmeRichTextBox.Visible = enabled;
            ZoomInButton.BackColor = enabled ? SystemColors.Window : SystemColors.Control;
            ZoomOutButton.BackColor = enabled ? SystemColors.Window : SystemColors.Control;
            ResetZoomButton.BackColor = enabled ? SystemColors.Window : SystemColors.Control;
            ReadmeFullScreenButton.BackColor = enabled ? SystemColors.Window : SystemColors.Control;

            // In case the cursor is already over the readme when we do this
            // (cause it won't show automatically if it is)
            if (enabled && CursorOverReadmeArea()) ShowReadmeControls();
        }

        private void ShowReadmeControls()
        {
            ZoomInButton.ShowIfHidden();
            ZoomOutButton.ShowIfHidden();
            ResetZoomButton.ShowIfHidden();
            ReadmeFullScreenButton.ShowIfHidden();
            if (ChooseReadmeComboBox.Items.Count > 0) ChooseReadmeComboBox.ShowIfHidden();
        }

        private void HideReadmeControls()
        {
            ZoomInButton.Hide();
            ZoomOutButton.Hide();
            ResetZoomButton.Hide();
            ReadmeFullScreenButton.Hide();
            ChooseReadmeComboBox.Hide();
        }

        #endregion

        #region Edit FM tab

        private void EditFMAltTitlesDropDownButton_Click(object sender, EventArgs e)
        {
            var button = EditFMAltTitlesDropDownButton;
            var menu = AltTitlesMenu;

            menu.Show(button, -(menu.Width - button.Width), button.Height);
        }

        private void EditFMAltTitlesMenuItems_Click(object sender, EventArgs e)
        {
            EditFMTitleTextBox.Text = ((ToolStripMenuItem)sender).Text;
            Model.WriteFullFMDataIni();
        }

        private async void EditFMTitleTextBox_TextChanged(object sender, EventArgs e)
        {
            if (EventsDisabled) return;
            var fm = GetSelectedFM();
            fm.Title = EditFMTitleTextBox.Text;
            await RefreshSelectedFMRowOnly();
        }

        private async void EditFMAuthorTextBox_TextChanged(object sender, EventArgs e)
        {
            if (EventsDisabled) return;
            var fm = GetSelectedFM();
            fm.Author = EditFMAuthorTextBox.Text;
            await RefreshSelectedFMRowOnly();
        }

        private void EditFMAuthorTextBox_Leave(object sender, EventArgs e)
        {
            if (EventsDisabled) return;
            Model.WriteFullFMDataIni();
        }

        private async void EditFMReleaseDateCheckBox_CheckedChanged(object sender, EventArgs e)
        {
            if (EventsDisabled) return;
            EditFMReleaseDateDateTimePicker.Visible = EditFMReleaseDateCheckBox.Checked;

            var fm = GetSelectedFM();

            fm.ReleaseDate = EditFMReleaseDateCheckBox.Checked
                ? EditFMReleaseDateDateTimePicker.Value
                : (DateTime?)null;

            await RefreshSelectedFMRowOnly();
            Model.WriteFullFMDataIni();
        }

        private async void EditFMReleaseDateDateTimePicker_ValueChanged(object sender, EventArgs e)
        {
            if (EventsDisabled) return;
            var fm = GetSelectedFM();
            fm.ReleaseDate = EditFMReleaseDateDateTimePicker.Value;
            await RefreshSelectedFMRowOnly();
            Model.WriteFullFMDataIni();
        }

        private async void EditFMLastPlayedCheckBox_CheckedChanged(object sender, EventArgs e)
        {
            if (EventsDisabled) return;
            EditFMLastPlayedDateTimePicker.Visible = EditFMLastPlayedCheckBox.Checked;

            var fm = GetSelectedFM();

            fm.LastPlayed = EditFMLastPlayedCheckBox.Checked
                ? EditFMLastPlayedDateTimePicker.Value
                : (DateTime?)null;

            await RefreshSelectedFMRowOnly();
            Model.WriteFullFMDataIni();
        }

        private async void EditFMLastPlayedDateTimePicker_ValueChanged(object sender, EventArgs e)
        {
            if (EventsDisabled) return;
            var fm = GetSelectedFM();
            fm.LastPlayed = EditFMLastPlayedDateTimePicker.Value;
            await RefreshSelectedFMRowOnly();
            Model.WriteFullFMDataIni();
        }

        private async void EditFMDisabledModsTextBox_TextChanged(object sender, EventArgs e)
        {
            if (EventsDisabled) return;
            var fm = GetSelectedFM();
            fm.DisabledMods = EditFMDisabledModsTextBox.Text;
            await RefreshSelectedFMRowOnly();
        }

        private void EditFMDisabledModsTextBox_Leave(object sender, EventArgs e)
        {
            if (EventsDisabled) return;
            Model.WriteFullFMDataIni();
        }

        private async void EditFMDisableAllModsCheckBox_CheckedChanged(object sender, EventArgs e)
        {
            if (EventsDisabled) return;
            EditFMDisabledModsTextBox.Enabled = !EditFMDisableAllModsCheckBox.Checked;

            var fm = GetSelectedFM();
            fm.DisableAllMods = EditFMDisableAllModsCheckBox.Checked;
            await RefreshSelectedFMRowOnly();
            Model.WriteFullFMDataIni();
        }

        private async void EditFMRatingComboBox_SelectedIndexChanged(object sender, EventArgs e)
        {
            if (EventsDisabled) return;
            var fm = GetSelectedFM();
            fm.Rating = EditFMRatingComboBox.SelectedIndex - 1;
            await RefreshSelectedFMRowOnly();
            Model.WriteFullFMDataIni();
        }

        #endregion

        private async void RatingRCMenuItems_Click(object sender, EventArgs e)
        {
            var fm = GetSelectedFM();

            for (int i = 0; i < RatingRCSubMenu.DropDownItems.Count; i++)
            {
                if (RatingRCSubMenu.DropDownItems[i] != sender) continue;

                fm.Rating = i - 1;
                await RefreshSelectedFM(refreshReadme: false);
                Model.WriteFullFMDataIni();
                break;
            }
        }

        private void EditFMFinishedOnButton_Click(object sender, EventArgs e)
        {
            var button = EditFMFinishedOnButton;
            var menu = FinishedOnMenu;

            // Menu could be stuck to a submenu, so show, hide, show to get it unstuck and showing in the right
            // place
            menu.Show();
            menu.Hide();
            menu.Show(button, 0, button.Height);
        }

        private async void FinishedOnMenuItems_Click(object sender, EventArgs e)
        {
            var s = (ToolStripMenuItem)sender;

            var fm = GetSelectedFM();

            fm.FinishedOn = 0;
            fm.FinishedOnUnknown = false;

            if (s == FinishedOnUnknownMenuItem)
            {
                fm.FinishedOnUnknown = s.Checked;
            }
            else
            {
                int at = 1;
                foreach (ToolStripMenuItem item in FinishedOnMenu.Items)
                {
                    if (item == FinishedOnUnknownMenuItem) continue;

                    if (item.Checked) fm.FinishedOn |= at;
                    at <<= 1;
                }
                if (fm.FinishedOn > 0)
                {
                    FinishedOnUnknownMenuItem.Checked = false;
                    fm.FinishedOnUnknown = false;
                }
            }

            await RefreshSelectedFMRowOnly();
            Model.WriteFullFMDataIni();
        }

        private void FinishedOnUnknownMenuItem_CheckedChanged(object sender, EventArgs e)
        {
            if (FinishedOnUnknownMenuItem.Checked)
            {
                UncheckFinishedOnMenuItemsExceptUnknown();
            }
        }

        private void UncheckFinishedOnMenuItemsExceptUnknown()
        {
            FinishedOnNormalMenuItem.Checked = false;
            FinishedOnHardMenuItem.Checked = false;
            FinishedOnExpertMenuItem.Checked = false;
            FinishedOnExtremeMenuItem.Checked = false;
        }

        private void ReadmeFullScreenButton_Click(object sender, EventArgs e) => MainSplitContainer.ToggleFullScreen();

        private void WebSearchButton_Click(object sender, EventArgs e) => SearchWeb();

        private void SearchWeb() => Model.OpenWebSearchUrl(GetSelectedFM());

        private void FiltersFlowLayoutPanel_SizeChanged(object sender, EventArgs e) => SetFilterBarScrollButtons();

        private void FiltersFlowLayoutPanel_Scroll(object sender, ScrollEventArgs e) => SetFilterBarScrollButtons();

        private void SetFilterBarScrollButtons()
        {
            if (EventsDisabled) return;

            var flp = FiltersFlowLayoutPanel;
            void ShowLeft()
            {
                FilterBarScrollLeftButton.Location = new Point(flp.Location.X, flp.Location.Y + 1);
                FilterBarScrollLeftButton.Show();
            }

            void ShowRight()
            {
                // Don't set it based on the filter bar width and location, otherwise it gets it slightly wrong
                // the first time
                FilterBarScrollRightButton.Location = new Point(
                    RefreshClearToolStripCustom.Location.X - FilterBarScrollRightButton.Width - 4,
                    flp.Location.Y + 1);
                FilterBarScrollRightButton.Show();
            }

            var hs = FiltersFlowLayoutPanel.HorizontalScroll;
            if (!hs.Visible)
            {
                FilterBarScrollLeftButton.Hide();
                FilterBarScrollRightButton.Hide();
            }
            // Keep order: Show, Hide
            // Otherwise there's a small hiccup with the buttons
            else if (hs.Value == 0)
            {
                ShowRight();
                FilterBarScrollLeftButton.Hide();
                using (new DisableEvents(this))
                {
                    // Disgusting! But necessary to patch up heisenbuggy behavior with this crap. This is really
                    // bad in general anyway, but how else am I supposed to have show-and-hide scroll buttons with
                    // WinForms? Argh!
                    for (int i = 0; i < 8; i++)
                    {
                        InteropMisc.SendMessage(FiltersFlowLayoutPanel.Handle, InteropMisc.WM_SCROLL, (IntPtr)InteropMisc.SB_LINELEFT, IntPtr.Zero);
                    }
                }
            }
            else if (hs.Value >= (hs.Maximum + 1) - hs.LargeChange)
            {
                ShowLeft();
                FilterBarScrollRightButton.Hide();
                using (new DisableEvents(this))
                {
                    // Ditto the above
                    for (int i = 0; i < 8; i++)
                    {
                        InteropMisc.SendMessage(FiltersFlowLayoutPanel.Handle, InteropMisc.WM_SCROLL, (IntPtr)InteropMisc.SB_LINERIGHT, IntPtr.Zero);
                    }
                }
            }
            else
            {
                ShowLeft();
                ShowRight();
            }
        }

        private async void FilterShowJunkCheckBox_CheckedChanged(object sender, EventArgs e)
        {
            if (EventsDisabled) return;
            await SortAndSetFilter();
        }

        private async void FilterByFinishedButton_Click(object sender, EventArgs e) => await SortAndSetFilter();

        private async void FilterByUnfinishedButton_Click(object sender, EventArgs e) => await SortAndSetFilter();

        private async void FilterByRatingButton_Click(object sender, EventArgs e) => await OpenRatingFilter();

        private async void FilterByTagsButton_Click(object sender, EventArgs e) => await OpenFilterTags();

        private async void FilterByReleaseDateButton_Click(object sender, EventArgs e) => await OpenDateFilter(lastPlayed: false);

        private async void FilterByLastPlayedButton_Click(object sender, EventArgs e) => await OpenDateFilter(lastPlayed: true);

        private async Task OpenDateFilter(bool lastPlayed)
        {
            var button = lastPlayed ? FilterByLastPlayedButton : FilterByReleaseDateButton;
            var fromDate = lastPlayed ? FMsDGV.Filter.LastPlayedFrom : FMsDGV.Filter.ReleaseDateFrom;
            var toDate = lastPlayed ? FMsDGV.Filter.LastPlayedTo : FMsDGV.Filter.ReleaseDateTo;
            var title = lastPlayed ? LText.DateFilterBox.LastPlayedTitleText : LText.DateFilterBox.ReleaseDateTitleText;

            using (var f = new FilterDateForm(title, fromDate, toDate))
            {
                f.Location = FiltersFlowLayoutPanel.PointToScreen(new Point(
                    FilterIconButtonsToolStripCustom.Location.X + button.Bounds.X,
                    FilterIconButtonsToolStripCustom.Location.Y + button.Bounds.Y + button.Height));

                if (f.ShowDialog() != DialogResult.OK) return;

                if (lastPlayed)
                {
                    FMsDGV.Filter.SetLastPlayedFromAndTo(f.DateFrom, f.DateTo);
                }
                else
                {
                    FMsDGV.Filter.SetReleaseDateFromAndTo(f.DateFrom, f.DateTo);
                }

                button.Checked = f.DateFrom != null || f.DateTo != null;
            }

            UpdateDateLabel(lastPlayed);
            await SortAndSetFilter();
        }

        private void UpdateDateLabel(bool lastPlayed, bool suspendResume = true)
        {
            var button = lastPlayed ? FilterByLastPlayedButton : FilterByReleaseDateButton;
            var fromDate = lastPlayed ? FMsDGV.Filter.LastPlayedFrom : FMsDGV.Filter.ReleaseDateFrom;
            var toDate = lastPlayed ? FMsDGV.Filter.LastPlayedTo : FMsDGV.Filter.ReleaseDateTo;
            var label = lastPlayed ? FilterByLastPlayedLabel : FilterByReleaseDateLabel;

            // Normally you can see the re-layout kind of "sequentially happen", this stops that and makes it
            // snappy
            if (suspendResume) FiltersFlowLayoutPanel.SuspendDrawing();
            try
            {
                if (button.Checked)
                {
                    var from = fromDate == null ? "" : fromDate.Value.ToShortDateString();
                    var to = toDate == null ? "" : toDate.Value.ToShortDateString();
                    label.Text = from + @" - " + to;
                    label.Visible = true;
                }
                else
                {
                    label.Visible = false;
                }
            }
            finally
            {
                if (suspendResume) FiltersFlowLayoutPanel.ResumeDrawing();
            }
        }

        private async Task OpenRatingFilter()
        {
            var outOfFive = Config.RatingDisplayStyle == RatingDisplayStyle.FMSel;
            using (var f = new FilterRatingForm(FMsDGV.Filter.RatingFrom, FMsDGV.Filter.RatingTo, outOfFive))
            {
                f.Location =
                    FiltersFlowLayoutPanel.PointToScreen(new Point(
                        FilterIconButtonsToolStripCustom.Location.X +
                        FilterByRatingButton.Bounds.X,
                        FilterIconButtonsToolStripCustom.Location.Y +
                        FilterByRatingButton.Bounds.Y +
                        FilterByRatingButton.Height));

                if (f.ShowDialog() != DialogResult.OK) return;
                FMsDGV.Filter.SetRatingFromAndTo(f.RatingFrom, f.RatingTo);
                FilterByRatingButton.Checked =
                    !(FMsDGV.Filter.RatingFrom == -1 && FMsDGV.Filter.RatingTo == 10);
            }

            UpdateRatingLabel();
            await SortAndSetFilter();
        }

        private void UpdateRatingLabel(bool suspendResume = true)
        {
            var s = FilterByRatingButton;

            // For snappy visual layout performance
            if (suspendResume) FiltersFlowLayoutPanel.SuspendDrawing();
            try
            {
                if (s.Checked)
                {
                    var ndl = Config.RatingDisplayStyle == RatingDisplayStyle.NewDarkLoader;
                    var rFrom = FMsDGV.Filter.RatingFrom;
                    var rTo = FMsDGV.Filter.RatingTo;
                    var curCulture = CultureInfo.CurrentCulture;

                    var from = rFrom == -1 ? LText.Global.None : (ndl ? rFrom : rFrom / 2.0).ToString(curCulture);
                    var to = rTo == -1 ? LText.Global.None : (ndl ? rTo : rTo / 2.0).ToString(curCulture);

                    FilterByRatingLabel.Text = from + @" - " + to;

                    FilterByRatingLabel.Visible = true;
                }
                else
                {
                    FilterByRatingLabel.Visible = false;
                }
            }
            finally
            {
                if (suspendResume) FiltersFlowLayoutPanel.ResumeDrawing();
            }
        }

        private async void ClearFiltersButton_Click(object sender, EventArgs e) => await ClearAllUIAndInternalFilters();

        private async Task ClearAllUIAndInternalFilters()
        {
            using (new DisableEvents(this))
            {
                FiltersFlowLayoutPanel.SuspendDrawing();
                try
                {
                    bool oneList = Config.GameOrganization == GameOrganization.OneList;
                    if (oneList)
                    {
                        FilterByThief1Button.Checked = false;
                        FilterByThief2Button.Checked = false;
                        FilterByThief3Button.Checked = false;
                    }
                    FilterTitleTextBox.Text = "";
                    FilterAuthorTextBox.Text = "";

                    FilterByReleaseDateButton.Checked = false;
                    FilterByReleaseDateLabel.Visible = false;

                    FilterByLastPlayedButton.Checked = false;
                    FilterByLastPlayedLabel.Visible = false;

                    FilterByTagsButton.Checked = false;
                    FilterByFinishedButton.Checked = false;
                    FilterByUnfinishedButton.Checked = false;

                    FilterByRatingButton.Checked = false;
                    FilterByRatingLabel.Visible = false;

                    FilterShowJunkCheckBox.Checked = false;
                    FMsDGV.Filter.Clear(oneList);
                }
                finally
                {
                    FiltersFlowLayoutPanel.ResumeDrawing();
                }
            }

            await SortAndSetFilter();
        }

        private async void RefreshFiltersButton_Click(object sender, EventArgs e) => await SortAndSetFilter();

        private void ViewHTMLReadmeButton_Click(object sender, EventArgs e) => Model.ViewHTMLReadme(GetSelectedFM());

        private void ImportButton_Click(object sender, EventArgs e)
        {
            var menu = ImportFromMenu;
            var button = ImportButton;
            menu.Show(button, -(menu.Width - button.Width), -menu.Height);
        }

        private async void ImportFromDarkLoaderMenuItem_Click(object sender, EventArgs e)
        {
            string iniFile;
            bool importFMData;
            bool importSaves;
            using (var f = new ImportFromDarkLoaderForm())
            {
                if (f.ShowDialog() != DialogResult.OK) return;
                iniFile = f.DarkLoaderIniFile;
                importFMData = f.ImportFMData;
                importSaves = f.ImportSaves;
            }

            if (!importFMData && !importSaves)
            {
                MessageBox.Show(LText.Importing.NothingWasImported, LText.AlertMessages.Alert);
                return;
            }

            bool success = await Model.ImportFromDarkLoader(iniFile, importFMData, importSaves);
            if (!success) return;

            await SortAndSetFilter(forceRefreshReadme: true, forceSuppressSelectionChangedEvent: true);
        }

        private async void ImportFromFMSelMenuItem_Click(object sender, EventArgs e)
        {
            await ImportFromNDLOrFMSel(ImportType.FMSel);
        }

        private async void ImportFromNewDarkLoaderMenuItem_Click(object sender, EventArgs e)
        {
            await ImportFromNDLOrFMSel(ImportType.NewDarkLoader);
        }

        private async Task ImportFromNDLOrFMSel(ImportType importType)
        {
            List<string> iniFiles = new List<string>();
            using (var f = new ImportFromMultipleInisForm(importType))
            {
                if (f.ShowDialog() != DialogResult.OK) return;
                foreach (var file in f.IniFiles) iniFiles.Add(file);
            }

            if (iniFiles.All(x => x.IsWhiteSpace()))
            {
                MessageBox.Show(LText.Importing.NothingWasImported, LText.AlertMessages.Alert);
                return;
            }

            int successCount = 0;
            foreach (var file in iniFiles)
            {
                if (file.IsWhiteSpace()) continue;

                bool success = await (importType == ImportType.FMSel
                    ? Model.ImportFromFMSel(file)
                    : Model.ImportFromNDL(file));
                if (success) successCount++;
            }

            if (successCount == 0) return;

            await SortAndSetFilter(forceRefreshReadme: true, forceSuppressSelectionChangedEvent: true);
        }

        private void WebSearchMenuItem_Click(object sender, EventArgs e) => SearchWeb();

        private async void EditFMScanTitleButton_Click(object sender, EventArgs e)
        {
            await ScanSelectedFM(ScanOptions.FalseDefault(scanTitle: true));
        }

        private async void EditFMScanAuthorButton_Click(object sender, EventArgs e)
        {
            await ScanSelectedFM(ScanOptions.FalseDefault(scanAuthor: true));
        }

        private async void EditFMScanReleaseDateButton_Click(object sender, EventArgs e)
        {
            await ScanSelectedFM(ScanOptions.FalseDefault(scanReleaseDate: true));
        }

        private async void RescanCustomResourcesButton_Click(object sender, EventArgs e)
        {
            await ScanSelectedFM(ScanOptions.FalseDefault(scanCustomResources: true));
        }

        private async Task<bool> ScanSelectedFM(ScanOptions scanOptions)
        {
            bool success = await Model.ScanFM(GetSelectedFM(), scanOptions, overwriteUnscannedFields: false,
                markAsScanned: true);
            if (success) await RefreshSelectedFM(refreshReadme: true);
            return success;
        }

        private async void EditFMScanForReadmesButton_Click(object sender, EventArgs e)
        {
            var fm = GetSelectedFM();
            fm.RefreshCache = true;
            await DisplaySelectedFM(refreshReadme: true);
        }

        // Hack for when the textbox is smaller than the button or overtop of it or whatever... anchoring...
        private void TopSplitContainer_Panel2_SizeChanged(object sender, EventArgs e)
        {
            AddTagTextBox.Width = AddTagButton.Left > AddTagTextBox.Left
                ? ((AddTagButton.Left) - AddTagTextBox.Left) - 1
                : 0;
        }

        // TODO: This kind of code doesn't really belong in a view, meh
        private static ScanOptions GetDefaultScanOptions()
        {
            return ScanOptions.FalseDefault(
                scanTitle: true,
                scanAuthor: true,
                scanGameType: true,
                scanCustomResources: true,
                scanSize: true,
                scanReleaseDate: true,
                scanTags: true);
        }

        private async void ScanFMMenuItem_Click(object sender, EventArgs e)
        {
            await ScanSelectedFM(GetDefaultScanOptions());
        }

        private void PatchRemoveDMLButton_Click(object sender, EventArgs e)
        {
            var s = PatchDMLsListBox;
            if (s.SelectedIndex == -1) return;

            bool success = Model.RemoveDML(GetSelectedFM(), s.SelectedItem.ToString());
            if (!success) return;

            s.RemoveAndSelectNearest();
        }

        private void PatchAddDMLButton_Click(object sender, EventArgs e)
        {
            var s = PatchDMLsListBox;

            var dmlFiles = new List<string>();

            using (var d = new OpenFileDialog())
            {
                d.Multiselect = true;
                d.Filter = LText.BrowseDialogs.DMLFiles + @"|*.dml";
                if (d.ShowDialog() != DialogResult.OK || d.FileNames.Length == 0) return;
                dmlFiles.AddRange(d.FileNames);
            }

            foreach (var f in dmlFiles)
            {
                if (f.IsEmpty()) continue;

                bool success = Model.AddDML(GetSelectedFM(), f);
                if (!success) return;

                var dml = Path.GetFileName(f);
                if (!s.Items.Cast<string>().ToArray().ContainsI(dml))
                {
                    s.Items.Add(Path.GetFileName(f));
                }
            }
        }

        private void PatchOpenFMFolderButton_Click(object sender, EventArgs e) => Model.OpenFMFolder(GetSelectedFM());

        private async void OpenInDromEdMenuItem_Click(object sender, EventArgs e)
        {
            var fm = GetSelectedFM();

            if (!fm.Installed && !await Model.InstallFM(fm)) return;

            Model.OpenFMInDromEd(fm);
        }

        private void TopRightCollapseButton_Click(object sender, EventArgs e)
        {
            TopSplitContainer.ToggleFullScreen();
            SetTopRightCollapsedState();
        }

        private void SetTopRightCollapsedState()
        {
            var collapsed = TopSplitContainer.FullScreen;
            TopRightTabControl.Enabled = !collapsed;
            TopRightCollapseButton.Image = collapsed ? Resources.ArrowLeftSmall : Resources.ArrowRightSmall;
        }

        private async void FMsDGV_CellDoubleClick(object sender, DataGridViewCellEventArgs e)
        {
            if (e.RowIndex < 0) return;

            if (FMsDGV.SelectedRows.Count == 0 || !GameIsKnownAndSupported(GetSelectedFM())) return;
            await CallInstallOrPlay(Config.ConfirmPlayOnDCOrEnter);
        }

        private async void RefreshFromDiskButton_Click(object sender, EventArgs e) => await RefreshFromDisk();

        private async Task RefreshFromDisk()
        {
            Model.FindFMs();
            await SortAndSetFilter();
        }

        private void FMsDGV_ColumnWidthChanged(object sender, DataGridViewColumnEventArgs e)
        {
            if (ColumnWidthSaveDisabled) return;

            if (Config.Columns.Count == 0) return;
            //Trace.WriteLine(e.Column.Index.ToString());
            Config.Columns[e.Column.Index].Width = e.Column.Width;
        }

        private void FMsListZoomInButton_Click(object sender, EventArgs e) => ZoomFMsDGV(ZoomFMsDGVType.ZoomIn);

        private void FMsListZoomOutButton_Click(object sender, EventArgs e) => ZoomFMsDGV(ZoomFMsDGVType.ZoomOut);

        private void FMsListResetZoomButton_Click(object sender, EventArgs e) => ZoomFMsDGV(ZoomFMsDGVType.ResetZoom);
    }
}<|MERGE_RESOLUTION|>--- conflicted
+++ resolved
@@ -80,11 +80,8 @@
         // Needed for Rating column swap to prevent a possible exception when CellValueNeeded is called in the
         // middle of the operation
         private bool CellValueNeededDisabled;
-<<<<<<< HEAD
-=======
         // Needed for zooming to prevent Config column widths from being set in the zoom methods
         private bool ColumnWidthSaveDisabled;
->>>>>>> 5d91c2bf
 
         public bool KeyPressesDisabled { get; set; }
 
@@ -2483,10 +2480,6 @@
         internal async Task RefreshFMsList(bool refreshReadme, bool suppressSelectionChangedEvent = false,
             bool suppressSuspendResume = false)
         {
-<<<<<<< HEAD
-
-=======
->>>>>>> 5d91c2bf
             using (suppressSelectionChangedEvent ? new DisableEvents(this) : null)
             {
                 // A small but measurable perf increase from this. Also prevents flickering when switching game
