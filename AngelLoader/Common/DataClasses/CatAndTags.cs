﻿using System;
using System.Collections.Generic;

namespace AngelLoader.DataClasses
{
    public sealed class FMTagsCollection : HashSet<string>
    {
<<<<<<< HEAD
        internal readonly string Category;
        internal readonly List<string> Tags;

        internal CatAndTags(string category)
        {
            Category = category;
            Tags = new List<string>();
        }

        internal CatAndTags(string category, int tagsCapacity)
        {
            Category = category;
            Tags = new List<string>(tagsCapacity);
        }
=======
        public readonly List<string> List;

        public FMTagsCollection() : base(StringComparer.OrdinalIgnoreCase)
        {
            List = new List<string>();
        }

        public FMTagsCollection(int capacity) : base(capacity, StringComparer.OrdinalIgnoreCase)
        {
            List = new List<string>(capacity);
        }

        public new void Add(string tag)
        {
            if (base.Add(tag))
            {
                List.Add(tag);
            }
        }

        public new void Remove(string category)
        {
            base.Remove(category);
            List.Remove(category);
        }

        public void RemoveAt(int index)
        {
            string item = List[index];
            base.Remove(item);
        }

        public void SortCaseInsensitive() => List.Sort(StringComparer.OrdinalIgnoreCase);
>>>>>>> d2cf7aa6
    }

    public sealed class FMCategoriesCollection : Dictionary<string, FMTagsCollection>
    {
        public readonly List<string> List;

        public FMCategoriesCollection() : base(StringComparer.OrdinalIgnoreCase)
        {
            List = new List<string>();
        }

        public FMCategoriesCollection(int capacity) : base(capacity, StringComparer.OrdinalIgnoreCase)
        {
            List = new List<string>(capacity);
        }

        public new void Add(string category, FMTagsCollection tags)
        {
            if (!base.ContainsKey(category))
            {
                base[category] = tags;
                List.Add(category);
            }
        }

        public new bool Remove(string category)
        {
            List.Remove(category);
            return base.Remove(category);
        }

        public bool RemoveAt(int index)
        {
            string item = List[index];
            return base.Remove(item);
        }

        public new void Clear()
        {
            base.Clear();
            List.Clear();
        }

        public void DeepCopyTo(FMCategoriesCollection dest)
        {
            dest.Clear();
            for (int i = 0; i < List.Count; i++)
            {
<<<<<<< HEAD
                CatAndTags thisI = this[i];
                var item = new CatAndTags(thisI.Category, thisI.Tags.Count);
                for (int j = 0; j < thisI.Tags.Count; j++) item.Tags.Add(thisI.Tags[j]);
                dest.Add(item);
=======
                string category = List[i];
                FMTagsCollection srcTags = base[category];
                var destTags = new FMTagsCollection(srcTags.Count);
                for (int j = 0; j < srcTags.Count; j++)
                {
                    destTags.Add(srcTags.List[j]);
                }
                dest.Add(category, destTags);
>>>>>>> d2cf7aa6
            }
        }

        internal void SortAndMoveMiscToEnd()
        {
            if (List.Count == 0) return;

            List.Sort(StringComparer.OrdinalIgnoreCase);

            foreach (var item in this)
            {
                item.Value.SortCaseInsensitive();
            }

            if (List[List.Count - 1] == "misc") return;

            for (int i = 0; i < List.Count; i++)
            {
                string item = List[i];
                if (List[i] == "misc")
                {
                    List.Remove(item);
                    List.Add(item);
                    return;
                }
            }
        }
    }

    // We lock the preset tags in a private array inside a static class whose only public method is a deep-copier.
    // That way we have a strong guarantee of immutability of the original set. These things will not be messed
    // with, ever.
    internal static class PresetTags
    {
        #region Preset tags array

        // These are the FMSel preset tags. Conforming to standards here.
        private static readonly KeyValuePair<string, string[]>[]
        _presetTags =
        {
            new("author", Array.Empty<string>()),
            new("contest", Array.Empty<string>()),
            new("genre", new[]
            {
                "action",
                "crime",
                "horror",
                "mystery",
                "puzzle"
            }),
            new("language", new[]
            {
                "English",
                "Czech",
                "Dutch",
                "French",
                "German",
                "Hungarian",
                "Italian",
                "Japanese",
                "Polish",
                "Russian",
                "Spanish"
            }),
            new("series", Array.Empty<string>()),
            new("misc", new[]
            {
                "campaign",
                "demo",
                "long",
                "other protagonist",
                "short",
                "unknown author"
            })
        };

        #endregion

        internal static readonly int Count = _presetTags.Length;

        /// <summary>
        /// Deep-copies the set of preset tags to a <see cref="FMCategoriesCollection"/>.
        /// </summary>
        /// <param name="dest">The <see cref="FMCategoriesCollection"/> to copy the preset tags to.</param>
        internal static void DeepCopyTo(FMCategoriesCollection dest)
        {
            dest.Clear();

            for (int i = 0; i < Count; i++)
            {
                var pt = _presetTags[i];
<<<<<<< HEAD
                var item = new CatAndTags(pt.Key, pt.Value.Length);
=======
                string category = pt.Key;
                var tags = new FMTagsCollection(pt.Value.Length);
>>>>>>> d2cf7aa6
                for (int j = 0; j < pt.Value.Length; j++)
                {
                    tags.Add(pt.Value[j]);
                }

                dest.Add(category, tags);
            }
        }
    }
}<|MERGE_RESOLUTION|>--- conflicted
+++ resolved
@@ -5,22 +5,6 @@
 {
     public sealed class FMTagsCollection : HashSet<string>
     {
-<<<<<<< HEAD
-        internal readonly string Category;
-        internal readonly List<string> Tags;
-
-        internal CatAndTags(string category)
-        {
-            Category = category;
-            Tags = new List<string>();
-        }
-
-        internal CatAndTags(string category, int tagsCapacity)
-        {
-            Category = category;
-            Tags = new List<string>(tagsCapacity);
-        }
-=======
         public readonly List<string> List;
 
         public FMTagsCollection() : base(StringComparer.OrdinalIgnoreCase)
@@ -54,7 +38,6 @@
         }
 
         public void SortCaseInsensitive() => List.Sort(StringComparer.OrdinalIgnoreCase);
->>>>>>> d2cf7aa6
     }
 
     public sealed class FMCategoriesCollection : Dictionary<string, FMTagsCollection>
@@ -103,12 +86,6 @@
             dest.Clear();
             for (int i = 0; i < List.Count; i++)
             {
-<<<<<<< HEAD
-                CatAndTags thisI = this[i];
-                var item = new CatAndTags(thisI.Category, thisI.Tags.Count);
-                for (int j = 0; j < thisI.Tags.Count; j++) item.Tags.Add(thisI.Tags[j]);
-                dest.Add(item);
-=======
                 string category = List[i];
                 FMTagsCollection srcTags = base[category];
                 var destTags = new FMTagsCollection(srcTags.Count);
@@ -117,7 +94,6 @@
                     destTags.Add(srcTags.List[j]);
                 }
                 dest.Add(category, destTags);
->>>>>>> d2cf7aa6
             }
         }
 
@@ -158,9 +134,9 @@
         private static readonly KeyValuePair<string, string[]>[]
         _presetTags =
         {
-            new("author", Array.Empty<string>()),
-            new("contest", Array.Empty<string>()),
-            new("genre", new[]
+            new KeyValuePair<string, string[]>("author", Array.Empty<string>()),
+            new KeyValuePair<string, string[]>("contest", Array.Empty<string>()),
+            new KeyValuePair<string, string[]>("genre", new[]
             {
                 "action",
                 "crime",
@@ -168,7 +144,7 @@
                 "mystery",
                 "puzzle"
             }),
-            new("language", new[]
+            new KeyValuePair<string, string[]>("language", new[]
             {
                 "English",
                 "Czech",
@@ -182,8 +158,8 @@
                 "Russian",
                 "Spanish"
             }),
-            new("series", Array.Empty<string>()),
-            new("misc", new[]
+            new KeyValuePair<string, string[]>("series", Array.Empty<string>()),
+            new KeyValuePair<string, string[]>("misc", new[]
             {
                 "campaign",
                 "demo",
@@ -209,12 +185,8 @@
             for (int i = 0; i < Count; i++)
             {
                 var pt = _presetTags[i];
-<<<<<<< HEAD
-                var item = new CatAndTags(pt.Key, pt.Value.Length);
-=======
                 string category = pt.Key;
                 var tags = new FMTagsCollection(pt.Value.Length);
->>>>>>> d2cf7aa6
                 for (int j = 0; j < pt.Value.Length; j++)
                 {
                     tags.Add(pt.Value[j]);
