﻿using System;
using System.Collections.Generic;
using System.Globalization;
using System.IO;
using System.Linq;
using System.Reflection;
using System.Text;
using System.Threading;
using AngelLoader.DataClasses;
using static AL_Common.Common;
using static AngelLoader.GameSupport;
using static AngelLoader.Logger;
using static AngelLoader.Misc;

namespace AngelLoader
{
    internal static partial class Ini
    {
        #region BindingFlags

        private const BindingFlags _bFlagsEnum = BindingFlags.Instance |
                                                BindingFlags.Static |
                                                BindingFlags.Public |
                                                BindingFlags.NonPublic;

        #endregion

        // This kinda belongs in LanguageIni.cs, but it's separated to prevent it from being removed when that
        // file is re-generated. I could make it so it doesn't get removed, but meh.
        internal static void AddLanguageFromFile(string file, Dictionary<string, string> langDict)
        {
            StreamReader? sr = null;
            try
            {
                sr = new StreamReader(file, Encoding.UTF8);

                bool inMeta = false;
                string? line;
                while ((line = sr.ReadLine()) != null)
                {
                    string lineT = line.Trim();
                    if (inMeta &&
                        lineT.StartsWithFast_NoNullChecks(nameof(LText.Meta.TranslatedLanguageName) + "="))
                    {
                        string key = file.GetFileNameFast().RemoveExtension();
                        string value = line.TrimStart().Substring(nameof(LText.Meta.TranslatedLanguageName).Length + 1);
                        langDict[key] = value;
                        return;
                    }
                    else if (lineT == "[" + nameof(LText.Meta) + "]")
                    {
                        inMeta = true;
                    }
                    else if (!lineT.IsEmpty() && lineT[0] == '[' && lineT[lineT.Length - 1] == ']')
                    {
                        inMeta = false;
                    }
                }
            }
            catch (Exception ex)
            {
                Log("There was an error while reading " + file + ".", ex);
            }
            finally
            {
                sr?.Dispose();
            }
        }

        private static readonly ReaderWriterLockSlim _fmDataIniRWLock = new ReaderWriterLockSlim();
        private static readonly ReaderWriterLockSlim _configIniRWLock = new ReaderWriterLockSlim();

        internal static void WriteFullFMDataIni()
        {
            try
            {
                _fmDataIniRWLock.EnterWriteLock();
                WriteFMDataIni(FMDataIniList, Paths.FMDataIni);
            }
            catch (Exception ex)
            {
                Log("Exception writing FM data ini", ex);
            }
            finally
            {
                try
                {
                    _fmDataIniRWLock.ExitWriteLock();
                }
                catch (Exception ex)
                {
                    Log("Exception exiting " + nameof(_fmDataIniRWLock), ex);
                }
            }
        }

        internal static void WriteConfigIni()
        {
            try
            {
                _configIniRWLock.EnterWriteLock();
                WriteConfigIniInternal(Config, Paths.ConfigIni);
            }
            catch (Exception ex)
            {
                Log("There was an error while writing to " + Paths.ConfigIni + ".", ex);
            }
            finally
            {
                try
                {
                    _configIniRWLock.ExitWriteLock();
                }
                catch (Exception ex)
                {
                    Log("Exception exiting " + nameof(_configIniRWLock), ex);
                }
            }
        }

        #region Helpers

        #region FM custom resource work

        private static void FillFMHasXFields(FanMission fm, string fieldsString)
        {
            string[] fields = fieldsString.Split(CA_Comma, StringSplitOptions.RemoveEmptyEntries);

            // Resources must be cleared here
            fm.Resources = CustomResources.None;

            if (fields.Length > 0 && fields[0].EqualsI(nameof(CustomResources.None))) return;

            for (int i = 0; i < fields.Length; i++)
            {
                string field = fields[i];

                // Need this if block, because we're not iterating through all fields, so can't just have a flat
                // block of fm.HasX = field.EqualsI(X);
                if (field.EqualsI(nameof(CustomResources.Map)))
                {
                    SetFMResource(fm, CustomResources.Map, true);
                }
                else if (field.EqualsI(nameof(CustomResources.Automap)))
                {
                    SetFMResource(fm, CustomResources.Automap, true);
                }
                else if (field.EqualsI(nameof(CustomResources.Scripts)))
                {
                    SetFMResource(fm, CustomResources.Scripts, true);
                }
                else if (field.EqualsI(nameof(CustomResources.Textures)))
                {
                    SetFMResource(fm, CustomResources.Textures, true);
                }
                else if (field.EqualsI(nameof(CustomResources.Sounds)))
                {
                    SetFMResource(fm, CustomResources.Sounds, true);
                }
                else if (field.EqualsI(nameof(CustomResources.Objects)))
                {
                    SetFMResource(fm, CustomResources.Objects, true);
                }
                else if (field.EqualsI(nameof(CustomResources.Creatures)))
                {
                    SetFMResource(fm, CustomResources.Creatures, true);
                }
                else if (field.EqualsI(nameof(CustomResources.Motions)))
                {
                    SetFMResource(fm, CustomResources.Motions, true);
                }
                else if (field.EqualsI(nameof(CustomResources.Movies)))
                {
                    SetFMResource(fm, CustomResources.Movies, true);
                }
                else if (field.EqualsI(nameof(CustomResources.Subtitles)))
                {
                    SetFMResource(fm, CustomResources.Subtitles, true);
                }
            }
        }

        private static void CommaCombineHasXFields(FanMission fm, StringBuilder sb)
        {
            if (fm.Resources == CustomResources.None)
            {
                sb.AppendLine(nameof(CustomResources.None));
                return;
            }
            // Hmm... doesn't make for good code, but fast...
            bool notEmpty = false;
            if (FMHasResource(fm, CustomResources.Map))
            {
                sb.Append(nameof(CustomResources.Map));
                notEmpty = true;
            }
            if (FMHasResource(fm, CustomResources.Automap))
            {
                if (notEmpty) sb.Append(',');
                sb.Append(nameof(CustomResources.Automap));
                notEmpty = true;
            }
            if (FMHasResource(fm, CustomResources.Scripts))
            {
                if (notEmpty) sb.Append(',');
                sb.Append(nameof(CustomResources.Scripts));
                notEmpty = true;
            }
            if (FMHasResource(fm, CustomResources.Textures))
            {
                if (notEmpty) sb.Append(',');
                sb.Append(nameof(CustomResources.Textures));
                notEmpty = true;
            }
            if (FMHasResource(fm, CustomResources.Sounds))
            {
                if (notEmpty) sb.Append(',');
                sb.Append(nameof(CustomResources.Sounds));
                notEmpty = true;
            }
            if (FMHasResource(fm, CustomResources.Objects))
            {
                if (notEmpty) sb.Append(',');
                sb.Append(nameof(CustomResources.Objects));
                notEmpty = true;
            }
            if (FMHasResource(fm, CustomResources.Creatures))
            {
                if (notEmpty) sb.Append(',');
                sb.Append(nameof(CustomResources.Creatures));
                notEmpty = true;
            }
            if (FMHasResource(fm, CustomResources.Motions))
            {
                if (notEmpty) sb.Append(',');
                sb.Append(nameof(CustomResources.Motions));
                notEmpty = true;
            }
            if (FMHasResource(fm, CustomResources.Movies))
            {
                if (notEmpty) sb.Append(',');
                sb.Append(nameof(CustomResources.Movies));
                notEmpty = true;
            }
            if (FMHasResource(fm, CustomResources.Subtitles))
            {
                if (notEmpty) sb.Append(',');
                sb.Append(nameof(CustomResources.Subtitles));
            }

            sb.AppendLine();
        }

        #endregion

        #region Config

        private static bool ContainsColWithId(ConfigData config, ColumnData col)
        {
            foreach (ColumnData x in config.Columns) if (x.Id == col.Id) return true;
            return false;
        }

        private static ColumnData? ConvertStringToColumnData(string str)
        {
            str = str.Trim().Trim(CA_Comma);

            // DisplayIndex,Width,Visible
            // 0,100,True

            if (!str.Contains(',')) return null;

            string[] cProps = str.Split(CA_Comma, StringSplitOptions.RemoveEmptyEntries);
            if (cProps.Length == 0) return null;

            var ret = new ColumnData();
            for (int i = 0; i < cProps.Length; i++)
            {
                switch (i)
                {
                    case 0:
                        if (int.TryParse(cProps[i], out int di))
                        {
                            ret.DisplayIndex = di;
                        }
                        break;
                    case 1:
                        if (int.TryParse(cProps[i], out int width))
                        {
                            ret.Width = width > Defaults.MinColumnWidth ? width : Defaults.MinColumnWidth;
                        }
                        break;
                    case 2:
                        ret.Visible = cProps[i].EqualsTrue();
                        break;
                }
            }

            return ret;
        }

        private static void ReadTags(FMCategoriesCollection tags, string val)
        {
            if (val.IsWhiteSpace()) return;

            string[] tagsArray = val.Split(CA_CommaSemicolon, StringSplitOptions.RemoveEmptyEntries);

            foreach (string item in tagsArray)
            {
                string cat, tag;
                int colonCount = item.CountCharsUpToAmount(':', 2);
                if (colonCount > 1) continue;
                if (colonCount == 1)
                {
                    int index = item.IndexOf(':');
                    cat = item.Substring(0, index).Trim().ToLowerInvariant();
                    tag = item.Substring(index + 1).Trim();
                    if (cat.IsEmpty()) continue;
                }
                else
                {
                    cat = "misc";
                    tag = item.Trim();
                }

                if (tags.TryGetValue(cat, out FMTagsCollection tagsList))
                {
<<<<<<< HEAD
                    if (tagsList[i].Category == cat)
                    {
                        match = tagsList[i];
                        break;
                    }
                }
                if (match == null)
                {
                    tagsList.Add(new CatAndTags(cat));
                    if (!tag.IsEmpty()) tagsList[tagsList.Count - 1].Tags.Add(tag);
=======
                    if (!tag.IsEmpty()) tagsList.Add(tag);
>>>>>>> d2cf7aa6
                }
                else
                {
                    var newTagsList = new FMTagsCollection();
                    tags.Add(cat, newTagsList);
                    if (!tag.IsEmpty()) newTagsList.Add(tag);
                }
            }
        }

        private static void ReadFinishedStates(Filter filter, string val)
        {
            var list = val
                .Split(CA_Comma, StringSplitOptions.RemoveEmptyEntries)
                .Distinct(StringComparer.OrdinalIgnoreCase).ToArray();

            foreach (string finishedState in list)
            {
                switch (finishedState.Trim())
                {
                    case nameof(FinishedState.Finished):
                        filter.Finished |= FinishedState.Finished;
                        break;
                    case nameof(FinishedState.Unfinished):
                        filter.Finished |= FinishedState.Unfinished;
                        break;
                }
            }
        }

        private static void CommaCombineGameFlags(StringBuilder sb, Game games)
        {
            bool notEmpty = false;

            for (int i = 0; i < SupportedGameCount; i++)
            {
                Game game = GameIndexToGame((GameIndex)i);
                if (games.HasFlagFast(game))
                {
                    if (notEmpty) sb.Append(',');
                    sb.Append(game.ToString());
                    notEmpty = true;
                }
            }

            sb.AppendLine();
        }

        private static void CommaCombineFinishedStates(StringBuilder sb, FinishedState finished)
        {
            bool notEmpty = false;

            if (finished.HasFlagFast(FinishedState.Finished))
            {
                sb.Append(nameof(FinishedState.Finished));
                notEmpty = true;
            }
            if (finished.HasFlagFast(FinishedState.Unfinished))
            {
                if (notEmpty) sb.Append(',');
                sb.Append(nameof(FinishedState.Unfinished));
            }

            sb.AppendLine();
        }

        private static string FilterDate(DateTime? dt) => dt == null
            ? ""
            : new DateTimeOffset((DateTime)dt).ToUnixTimeSeconds().ToString("X");

        private static string TagsToString(FMCategoriesCollection tagsList)
        {
            var intermediateTagsList = new List<string>();
            foreach (var catAndTags in tagsList)
            {
                if (catAndTags.Value.Count == 0)
                {
                    intermediateTagsList.Add(catAndTags.Key + ":");
                }
                else
                {
                    string catC = catAndTags.Key + ":";
                    foreach (string tag in catAndTags.Value)
                    {
                        intermediateTagsList.Add(catC + tag);
                    }
                }
            }

            return string.Join(",", intermediateTagsList);
        }

        /// <summary>
        /// Sets some values that need everything in place first, and ensures validity of values that need it.
        /// </summary>
        /// <param name="config"></param>
        private static void FinalizeConfig(ConfigData config)
        {
            #region Ensure validity of game filter visibilities

            bool atLeastOneVisible = false;
            for (int i = 0; i < SupportedGameCount; i++)
            {
                if (config.GameFilterControlVisibilities[i])
                {
                    atLeastOneVisible = true;
                    break;
                }
            }

            if (!atLeastOneVisible)
            {
                for (int i = 0; i < SupportedGameCount; i++)
                {
                    config.GameFilterControlVisibilities[i] = true;
                }
            }

            for (int i = 0; i < SupportedGameCount; i++)
            {
                Game game = GameIndexToGame((GameIndex)i);

                if (config.Filter.Games.HasFlagFast(game) &&
                    !config.GameFilterControlVisibilities[i])
                {
                    config.Filter.Games &= ~game;
                }
            }

            #endregion

            config.TopRightTabsData.EnsureValidity();

            #region Date format

            static string GetFormattedDateString(ConfigData config) =>
                config.DateCustomFormat1 +
                config.DateCustomSeparator1.EscapeAllChars() +
                config.DateCustomFormat2 +
                config.DateCustomSeparator2.EscapeAllChars() +
                config.DateCustomFormat3 +
                config.DateCustomSeparator3.EscapeAllChars() +
                config.DateCustomFormat4;

            static void ResetCustomDate(ConfigData config)
            {
                config.DateCustomFormat1 = Defaults.DateCustomFormat1;
                config.DateCustomSeparator1 = Defaults.DateCustomSeparator1;
                config.DateCustomFormat2 = Defaults.DateCustomFormat2;
                config.DateCustomSeparator2 = Defaults.DateCustomSeparator2;
                config.DateCustomFormat3 = Defaults.DateCustomFormat3;
                config.DateCustomSeparator3 = Defaults.DateCustomSeparator3;
                config.DateCustomFormat4 = Defaults.DateCustomFormat4;
                config.DateCustomFormatString = GetFormattedDateString(config);
            }

            if (!ValidDateFormatList.Contains(config.DateCustomFormat1) ||
                !ValidDateFormatList.Contains(config.DateCustomFormat2) ||
                !ValidDateFormatList.Contains(config.DateCustomFormat3) ||
                !ValidDateFormatList.Contains(config.DateCustomFormat4))
            {
                ResetCustomDate(config);
            }

            string formatString = GetFormattedDateString(config);

            try
            {
                // PERF: Passing an explicit DateTimeFormatInfo avoids a 5ms(!) hit that you take otherwise.
                // Man, DateTime and culture stuff is SLOW.
                _ = new DateTime(2000, 1, 1).ToString(formatString, DateTimeFormatInfo.InvariantInfo);
                config.DateCustomFormatString = formatString;
            }
            catch (FormatException)
            {
                ResetCustomDate(config);
            }
            catch (ArgumentOutOfRangeException)
            {
                ResetCustomDate(config);
            }

            #endregion
        }

        /// <summary>
        /// If <paramref name="line"/> starts with any game prefix + <paramref name="keyWithEquals"/>,
        /// returns <see langword="true"/> and <paramref name="gameIndex"/> will be the matching game. Otherwise,
        /// returns <see langword="false"/> and <paramref name="gameIndex"/> will be 0.
        /// For example, if <paramref name="line"/> is "T2Exe=C:\Thief2\Thief2.exe" and <paramref name="keyWithEquals"/>
        /// is "Exe=", then <paramref name="gameIndex"/> will be <see langword="GameIndex.Thief2"/>.
        /// </summary>
        /// <param name="line"></param>
        /// <param name="keyWithEquals"></param>
        /// <param name="gameIndex"></param>
        /// <returns><see langword="true"/> if <paramref name="line"/> starts with any game prefix +
        /// <paramref name="keyWithEquals"/>, otherwise <see langword="false"/>.</returns>
        private static bool IsGamePrefixedLine(string line, string keyWithEquals, out GameIndex gameIndex)
        {
            for (int i = 0; i < SupportedGameCount; i++)
            {
                GameIndex gi = (GameIndex)i;
                if (line.StartsWithFast_NoNullChecks(GetGamePrefix(gi) + keyWithEquals))
                {
                    gameIndex = gi;
                    return true;
                }
            }

            gameIndex = 0;
            return false;
        }

        #endregion

        #endregion
    }
}<|MERGE_RESOLUTION|>--- conflicted
+++ resolved
@@ -325,20 +325,7 @@
 
                 if (tags.TryGetValue(cat, out FMTagsCollection tagsList))
                 {
-<<<<<<< HEAD
-                    if (tagsList[i].Category == cat)
-                    {
-                        match = tagsList[i];
-                        break;
-                    }
-                }
-                if (match == null)
-                {
-                    tagsList.Add(new CatAndTags(cat));
-                    if (!tag.IsEmpty()) tagsList[tagsList.Count - 1].Tags.Add(tag);
-=======
                     if (!tag.IsEmpty()) tagsList.Add(tag);
->>>>>>> d2cf7aa6
                 }
                 else
                 {
