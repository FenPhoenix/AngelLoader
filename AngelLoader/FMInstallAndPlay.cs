﻿using System;
using System.Collections.Generic;
using System.Diagnostics;
using System.IO;
using System.IO.Compression;
using System.Text;
using System.Text.RegularExpressions;
using System.Threading;
using System.Threading.Tasks;
using System.Windows.Forms;
using AngelLoader.DataClasses;
using AngelLoader.Forms;
using FMScanner.FastZipReader;
using SevenZip;
using static AL_Common.Common;
using static AngelLoader.FMBackupAndRestore;
using static AngelLoader.GameSupport;
using static AngelLoader.Logger;
using static AngelLoader.Misc;

namespace AngelLoader
{
    /*
    @BetterErrors(FMInstallAndPlay):
    -We should have an error for if there's not enough disk space
    -Can we know that for sure? We need to know if there's also enough space for the backup restore, and the
     audio file conversions, and then if we uninstall we also need to know if there's enough space for the
     backup archive...
    -If we can't write the stub file or set ourselves as the selector, maybe we should just cancel the play operation?
    */

    internal static class FMInstallAndPlay
    {
        private enum PlaySource
        {
            OriginalGame,
            Editor,
            FM
        }

        private static CancellationTokenSource _extractCts = new CancellationTokenSource();

        internal static Task InstallOrUninstall(params FanMission[] fms)
        {
            AssertR(fms.Length > 0, nameof(fms) + ".Length == 0");
            return fms[0].Installed ? Uninstall(fms) : Install(fms);
        }

        internal static async Task InstallIfNeededAndPlay(FanMission fm, bool askConfIfRequired = false, bool playMP = false)
        {
            if (!GameIsKnownAndSupported(fm.Game))
            {
                Log("Game is unknown or unsupported for FM " + GetFMId(fm) + "\r\n" +
                    "fm.Game was: " + fm.Game, stackTrace: true);
                Dialogs.ShowError(ErrorText.FMGameTypeUnknownOrUnsupported);
                return;
            }

            GameIndex gameIndex = GameToGameIndex(fm.Game);

            if (playMP && gameIndex != GameIndex.Thief2)
            {
                Log("playMP was true, but fm.Game was not Thief 2.\r\n" +
                    "fm: " + GetFMId(fm) + "\r\n" +
                    "fm.Game was: " + fm.Game, stackTrace: true);
                Dialogs.ShowError(ErrorText.MultiplayerForNonThief2);
                return;
            }

            if (askConfIfRequired && Config.ConfirmPlayOnDCOrEnter)
            {
                string message = fm.Installed
                    ? LText.AlertMessages.Play_ConfirmMessage
                    : LText.AlertMessages.Play_InstallAndPlayConfirmMessage;

                if (Core.View.GetMainSelectedFMOrNull() != fm)
                {
                    message += "\r\n\r\n" +
                               fm.Archive + "\r\n" +
                               fm.Title + "\r\n" +
                               fm.Author + "\r\n";
                }

                (bool cancel, bool dontAskAgain) = Dialogs.AskToContinueYesNoCustomStrings(
                    message: message,
                    title: LText.AlertMessages.Confirm,
                    icon: MessageBoxIcon.None,
                    showDontAskAgain: true,
                    yes: LText.Global.Yes,
                    no: LText.Global.No);

                if (cancel) return;

                Config.ConfirmPlayOnDCOrEnter = !dontAskAgain;
            }

            if (!fm.Installed && !await Install(fm)) return;

            if (playMP && gameIndex == GameIndex.Thief2 && Config.GetT2MultiplayerExe_FromDisk().IsEmpty())
            {
                Log("Thief2MP.exe not found in Thief 2 game directory.\r\n" +
                    "Thief 2 game directory: " + Config.GetGamePath(GameIndex.Thief2));
                Dialogs.ShowError(LText.AlertMessages.Thief2_Multiplayer_ExecutableNotFound);
                return;
            }

            if (PlayFM(fm, playMP))
            {
                fm.LastPlayed.DateTime = DateTime.Now;
                Core.View.RefreshFM(fm);
                Ini.WriteFullFMDataIni();
            }
        }

        #region Play / open

        internal static bool PlayOriginalGame(GameIndex game, bool playMP = false)
        {
            (bool success, string gameExe, string gamePath) =
                CheckAndReturnFinalGameExeAndGamePath(game, playingOriginalGame: true, playMP);
            if (!success) return false;
            Paths.CreateOrClearTempPath(Paths.StubCommTemp);

            if (game is GameIndex.Thief1 or GameIndex.Thief2) GameConfigFiles.FixCharacterDetailLine(gamePath);
            SetUsAsSelector(game, gamePath, PlaySource.OriginalGame);

#if !ReleaseBeta && !ReleasePublic
            string args = Config.ForceWindowed ? "+force_windowed" : "";
#else
            string args = "";
#endif
            string workingPath = Config.GetGamePath(game);
            var sv = GetSteamValues(game, playMP);
            if (sv.Success) (_, gameExe, workingPath, args) = sv;

            WriteStubCommFile(null, gamePath, originalT3: game == GameIndex.Thief3);

            StartExe(gameExe, workingPath, args);

            return true;
        }

        private static bool PlayFM(FanMission fm, bool playMP = false)
        {
            if (!GameIsKnownAndSupported(fm.Game))
            {
                Log("Game is unknown or unsupported for FM " + GetFMId(fm) + "\r\n" +
                    "fm.Game was: " + fm.Game, stackTrace: true);
                Dialogs.ShowError(ErrorText.FMGameTypeUnknownOrUnsupported);
                return false;
            }

            GameIndex gameIndex = GameToGameIndex(fm.Game);

            (bool success, string gameExe, string gamePath) =
                CheckAndReturnFinalGameExeAndGamePath(gameIndex, playingOriginalGame: false, playMP);
            if (!success) return false;

            // Always do this for robustness, see below
            Paths.CreateOrClearTempPath(Paths.StubCommTemp);

            if (gameIndex is GameIndex.Thief1 or GameIndex.Thief2) GameConfigFiles.FixCharacterDetailLine(gamePath);
            SetUsAsSelector(gameIndex, gamePath, PlaySource.FM);

            string steamArgs = "";
            string workingPath = Config.GetGamePath(gameIndex);
            var sv = GetSteamValues(gameIndex, playMP);
            if (sv.Success) (_, gameExe, workingPath, steamArgs) = sv;

            // 2019-10-31: Always use the stub now, in prep for matching FMSel's language stuff

            // BUG: Possible stub comm file not being deleted in the following scenario:
            // You launch a game through Steam, but the game doesn't actually launch (because you don't have
            // it in your Steam library or any other situation in which it gets cancelled). Because the game
            // never runs, it never deletes the stub comm file. The next time the game runs, it finds the stub
            // file and loads up whatever FM was specified. This won't happen if you launch an FM or original
            // game from AngelLoader, as we delete or overwrite the stub file ourselves before playing anything,
            // but if you were to run the game manually, it would load whatever FM was specified in the stub
            // once, and then delete it, so if you ran it again it would properly start the original game and
            // everything would be fine again.
            // I could solve it if there was a way to detect if we were being launched through Steam. I don't
            // know if there is, but then I could just specify a Steam=True line in the stub file, and then
            // if we're being launched through steam we read and act on it as usual, but if we're not, then
            // we just delete it and ignore.
            // I'll have to buy the games on Steam to test this. Or just buy one so I can have one game that
            // works and one that doesn't, so I can test both paths.

#if !ReleaseBeta && !ReleasePublic
            string args = !steamArgs.IsEmpty() ? steamArgs : Config.ForceWindowed ? "+force_windowed -fm" : "-fm";
#else
            string args = !steamArgs.IsEmpty() ? steamArgs : "-fm";
#endif

            GenerateMissFlagFileIfRequired(fm);

            WriteStubCommFile(fm, gamePath);

            StartExe(gameExe, workingPath, args);

            // Don't clear the temp folder here, because the stub program will need to read from it. It will
            // delete the temp file itself after it's done with it.

            return true;
        }

        internal static bool OpenFMInEditor(FanMission fm)
        {
            #region Checks (specific to DromEd)

            // This should never happen because our menu item is supposed to be hidden for Thief 3 FMs.
            if (!GameIsDark(fm.Game))
            {
                Log("FM game type is not a Dark Engine game.\r\n" +
                    "FM: " + GetFMId(fm) + "\r\n" +
                    "fm.Game was: " + fm.Game, stackTrace: true);
                Dialogs.ShowError(ErrorText.FMGameTypeIsNotDark);
                return false;
            }

            GameIndex gameIndex = GameToGameIndex(fm.Game);

            string gamePath = Config.GetGamePath(gameIndex);
            if (gamePath.IsEmpty())
            {
                Log("Game path is empty for " + gameIndex, stackTrace: true);
                Dialogs.ShowError(gameIndex + ":\r\n" + ErrorText.GamePathEmpty);
                return false;
            }

            string editorExe = Config.GetEditorExe_FromDisk(gameIndex);
            if (editorExe.IsEmpty())
            {
                Log("Editor executable not found.\r\n" +
                    "FM: " + GetFMId(fm) + "\r\n" +
                    "Editor executable: " + editorExe);
                Dialogs.ShowError(fm.Game == Game.SS2
                    ? LText.AlertMessages.ShockEd_ExecutableNotFound
                    : LText.AlertMessages.DromEd_ExecutableNotFound);
                return false;
            }

            #endregion

            // Just in case, and for consistency
            Paths.CreateOrClearTempPath(Paths.StubCommTemp);

            if (gameIndex is GameIndex.Thief1 or GameIndex.Thief2) GameConfigFiles.FixCharacterDetailLine(gamePath);
            // We don't need to do this here, right?
            SetUsAsSelector(gameIndex, gamePath, PlaySource.Editor);

            // Since we don't use the stub currently, set this here
            // NOTE: DromEd game mode doesn't even work for me anymore. Black screen no matter what. So I can't test if we need languages.
            GameConfigFiles.SetCamCfgLanguage(gamePath, "");

            // Why not
            GenerateMissFlagFileIfRequired(fm);

            // We don't need the stub for DromEd, cause we don't need to pass anything except the fm folder
            StartExe(editorExe, gamePath, "-fm=\"" + fm.InstalledDir + "\"");

            return true;
        }

        #endregion

        #region Helpers

        private static void SetUsAsSelector(GameIndex game, string gamePath, PlaySource playSource)
        {
            bool success = GameIsDark(game)
                ? GameConfigFiles.SetDarkFMSelector(game, gamePath)
                : GameConfigFiles.SetT3FMSelector();
            if (!success)
            {
                Log("Unable to set us as the selector for " + Config.GetGameExe(game) + " (" +
                    (GameIsDark(game) ? nameof(GameConfigFiles.SetDarkFMSelector) : nameof(GameConfigFiles.SetT3FMSelector)) +
                    " returned false)\r\n" +
                    "Source: " + playSource,
                    stackTrace: true);

                Dialogs.ShowError(
                    "Failed to set AngelLoader as the FM selector.\r\n\r\n" +
                    "Game: " + game + "\r\n" +
                    "Game exe: " + Config.GetGameExe(game) + "\r\n" +
                    "Source: " + playSource + "\r\n" +
                    "");
            }
        }

        private static void WriteStubCommFile(FanMission? fm, string gamePath, bool originalT3 = false)
        {
            string sLanguage = "";
            bool? bForceLanguage = null;

            if (fm == null)
            {
                if (!originalT3) GameConfigFiles.SetCamCfgLanguage(gamePath, "");
            }
            else if (GameIsDark(fm.Game))
            {
                bool langIsDefault = fm.SelectedLang.EqualsI(FMLanguages.DefaultLangKey);
                if (langIsDefault)
                {
                    // For Dark, we have to do this semi-manual stuff.
                    (sLanguage, bForceLanguage) = FMLanguages.GetDarkFMLanguage(GameToGameIndex(fm.Game), fm.Archive, fm.InstalledDir);
                }
                else
                {
                    sLanguage = fm.SelectedLang;
                    bForceLanguage = true;
                }

                GameConfigFiles.SetCamCfgLanguage(gamePath, langIsDefault ? "" : fm.SelectedLang);
            }

            // For Thief 3, Sneaky Upgrade does the entire language thing for me, Builder bless snobel once again.
            // I just can't tell you how much I appreciate how much work SU does for me, even right down to handling
            // the "All The World's a Stage" custom sound extract thing.
            // So, I don't have to do anything whatsoever here, just pass blank and carry on. Awesome!

            try
            {
                // IMPORTANT (Stub comm file encoding):
                // Encoding MUST be "new UTF8Encoding(false, true)" or the C++ stub won't read it (it doesn't
                // handle the byte order mark).
                using var sw = new StreamWriter(Paths.StubCommFilePath, append: false,
                    new UTF8Encoding(encoderShouldEmitUTF8Identifier: false, throwOnInvalidBytes: true));
                sw.WriteLine("PlayOriginalGame=" + (fm == null));
                if (fm != null)
                {
                    sw.WriteLine("SelectedFMName=" + fm.InstalledDir);
                    sw.WriteLine("DisabledMods=" + fm.DisabledMods);
                    // Pass blank if we have nothing, so the stub will leave whatever was in there before
                    if (!sLanguage.IsEmpty()) sw.WriteLine("Language=" + sLanguage);
                    if (bForceLanguage != null) sw.WriteLine("ForceLanguage=" + (bool)bForceLanguage);
                }
            }
            catch (Exception ex)
            {
                Log("Exception writing stub file '" + Paths.StubFileName + "'\r\n" +
                    (fm == null ? "Original game" : "FM"), ex);
                Dialogs.ShowError("Unable to write stub comm file. " +
                                  (fm == null
                                      ? "Game may not start correctly."
                                      : "FM cannot be passed to the game and therefore cannot be played."));
            }
        }

        private static void StartExe(string exe, string workingPath, string args)
        {
            try
            {
                ProcessStart_UseShellExecute(new ProcessStartInfo
                {
                    FileName = exe,
                    WorkingDirectory = workingPath,
                    Arguments = !args.IsEmpty() ? args : ""
                });
            }
            catch (Exception ex)
            {
                // @BetterErrors(FMInstallAndPlay/StartExe()):
                // Use more specific messages depending on the exception
                Log("Exception starting " + exe + "\r\n" +
                    "workingPath: " + workingPath + "\r\n" +
                    "args: " + args, ex);
                Dialogs.ShowError(ErrorText.UnableToStartExecutable + "\r\n\r\n" + exe);
            }
        }

        private static (bool Success, string GameExe, string GamePath)
        CheckAndReturnFinalGameExeAndGamePath(GameIndex gameIndex, bool playingOriginalGame, bool playMP = false)
        {
            var failed = (Success: false, GameExe: "", GamePath: "");

            string gameName = GetLocalizedGameName(gameIndex);

            string gameExe = Config.GetGameExe(gameIndex);

            #region Fail if game path is blank

            string gamePath = Config.GetGamePath(gameIndex);
            if (gamePath.IsEmpty())
            {
                Log("Game path is empty for " + gameIndex, stackTrace: true);
                Dialogs.ShowError(gameName + ":\r\n" + ErrorText.GamePathEmpty);
                return failed;
            }

            #endregion

            if (playMP) gameExe = Path.Combine(gamePath, Paths.T2MPExe);

            #region Exe: Fail if blank or not found

            if (gameExe.IsEmpty() || !File.Exists(gameExe))
            {
                string exeNotFoundMessage = playingOriginalGame
                    ? LText.AlertMessages.Play_ExecutableNotFound
                    : LText.AlertMessages.Play_ExecutableNotFoundFM;
                Dialogs.ShowError(gameName + ":\r\n" + exeNotFoundMessage);
                return failed;
            }

            #endregion

            #region Exe: Fail if already running

            if (GameIsRunning(gameExe, checkAllGames: true))
            {
                Dialogs.ShowAlert(LText.AlertMessages.Play_AnyGameIsRunning, LText.AlertMessages.Alert);
                return failed;
            }

            #endregion

            return (true, gameExe, gamePath);
        }

        private static (bool Success, string SteamExe, string SteamWorkingPath, string Args)
        GetSteamValues(GameIndex game, bool playMP)
        {
            // Multiplayer means starting Thief2MP.exe, so we can't really run it through Steam because Steam
            // will start Thief2.exe
            if (!playMP &&
                !GetGameSteamId(game).IsEmpty() && Config.GetUseSteamSwitch(game) &&
                Config.LaunchGamesWithSteam && !Config.SteamExe.IsEmpty() && File.Exists(Config.SteamExe))
            {
                string? workingPath = Path.GetDirectoryName(Config.SteamExe);

                if (workingPath.IsEmpty()) return (false, "", "", "");

                string args = "-applaunch " + GetGameSteamId(game);

                return (true, Config.SteamExe, workingPath, args);
            }
            else
            {
                return (false, "", "", "");
            }
        }

        private static void GenerateMissFlagFileIfRequired(FanMission fm)
        {
            // Only T1 and T2 have/require missflag.str
            if (fm.Game is not Game.Thief1 and not Game.Thief2) return;

            try
            {
                string instFMsBasePath = Config.GetFMInstallPathUnsafe(fm.Game);
                string fmInstalledPath = Path.Combine(instFMsBasePath, fm.InstalledDir);

                if (!Directory.Exists(fmInstalledPath)) return;

                string stringsPath = Path.Combine(fmInstalledPath, "strings");
                string missFlagFile = Path.Combine(stringsPath, "missflag.str");

                bool MissFlagFilesExist()
                {
                    if (!Directory.Exists(stringsPath)) return false;
                    // Missflag.str could be in a subdirectory too! Don't make a new one in that case!
                    string[] missFlag = Directory.GetFiles(stringsPath, "missflag.str", SearchOption.AllDirectories);
                    return missFlag.Length > 0;
                }

                if (MissFlagFilesExist()) return;

                string[] misFiles = Directory.GetFiles(fmInstalledPath, "miss*.mis", SearchOption.TopDirectoryOnly);
                var misNums = new List<int>();
                foreach (string mf in misFiles)
                {
                    Match m = Regex.Match(mf, @"miss(?<Num>\d+).mis", RegexOptions.IgnoreCase | RegexOptions.CultureInvariant);
                    if (m.Success && int.TryParse(m.Groups["Num"].Value, out int result))
                    {
                        misNums.Add(result);
                    }
                }

                if (misNums.Count == 0) return;

                misNums.Sort();

                Directory.CreateDirectory(stringsPath);

                int lastMisNum = misNums[misNums.Count - 1];

                var missFlagLines = new List<string>();
                for (int i = 1; i <= lastMisNum; i++)
                {
                    string curLine = "miss_" + i + ": ";
                    if (misNums.Contains(i))
                    {
                        curLine += "\"no_briefing, no_loadout";
                        if (i == lastMisNum) curLine += ", end";
                        curLine += "\"";
                    }
                    else
                    {
                        curLine += "\"skip\"";
                    }

                    missFlagLines.Add(curLine);
                }

                File.WriteAllLines(missFlagFile, missFlagLines, new UTF8Encoding(false, true));
            }
            catch (Exception ex)
            {
                // @BetterErrors(GenerateMissFlagFile())
                Log("Exception trying to write missflag.str file", ex);
                // ReSharper disable once RedundantJumpStatement
                return; // Explicit for clarity of intent
            }
        }

        #endregion

        #region Install

        private sealed class FMData
        {
            internal readonly FanMission FM;
            internal readonly string ArchivePath;
            internal readonly string GameExe;
            internal readonly string GameName;
            internal readonly string InstBasePath;

            public FMData(FanMission fm, string archivePath, string gameExe, string gameName, string instBasePath)
            {
                FM = fm;
                ArchivePath = archivePath;
                GameExe = gameExe;
                GameName = gameName;
                InstBasePath = instBasePath;
            }
        }

        private sealed class GameData
        {
            internal string FMInstallPath = "";
            internal long? FreeSpaceOnFMInstallDisk;
            internal bool TotalExtractedSizeCalcSuccessful = true;
            internal long TotalExtractedSizeOfAllFMsForThisGame;
        }

        // @MULTISEL(Install/main - cancel install): Maybe ask if they want to cancel just this, all, or all subsequent?
        internal static async Task<bool> Install(params FanMission[] fms)
        {
            var fmDataList = new FMData[fms.Length];

            var gameDataDict = new Dictionary<GameIndex, GameData>();

            #region Checks

            Game games = Game.Null;
            for (int i = 0; i < fms.Length; i++)
            {
                games |= fms[i].Game;
            }

            string errorLines = "";
            for (int i = 0; i < SupportedGameCount; i++)
            {
                GameIndex gameIndex = (GameIndex)i;
                if (games.HasFlagFast(GameIndexToGame(gameIndex)))
                {
                    string fmInstallPath = Config.GetFMInstallPath(gameIndex);
                    if (!fmInstallPath.IsEmpty())
                    {
                        if (!gameDataDict.TryGetValue(gameIndex, out GameData gameData))
                        {
                            gameData = new GameData { FMInstallPath = fmInstallPath };
                            gameDataDict[gameIndex] = gameData;
                        }

                        try
                        {
                            var di = new DriveInfo(fmInstallPath);
                            gameData.FreeSpaceOnFMInstallDisk = di.AvailableFreeSpace;
                        }
                        catch
                        {
                            gameData.FreeSpaceOnFMInstallDisk = null;
                            if (!errorLines.IsEmpty())
                            {
                                errorLines += "\r\n";
                            }
                            errorLines += fmInstallPath;
                        }
                    }
                }
            }

            if (!errorLines.IsEmpty())
            {
                // @MULTISEL(Install/disk space check): Localize/finalize
                (bool cancel, _) = Dialogs.AskToContinueYesNoCustomStrings(
                    "Unable to calculate free space in the following paths:" + "\r\n\r\n" + errorLines +
                    "\r\n\r\n" + "Continue installing selected FM(s) anyway?",
                    LText.AlertMessages.Alert,
                    MessageBoxIcon.Warning,
                    showDontAskAgain: false,
                    LText.Global.Continue,
                    LText.Global.Cancel,
                    defaultButton: DarkTaskDialog.Button.No);
                if (cancel) return false;
            }

            for (int i = 0; i < fms.Length; i++)
            {
                FanMission fm = fms[i];

                AssertR(!fm.Installed, "fm.Installed == true");

                if (!GameIsKnownAndSupported(fm.Game))
                {
                    Log("FM game type is unknown or unsupported.\r\n" +
                        "FM: " + GetFMId(fm) + "\r\n" +
                        "FM game was: " + fm.Game);
                    Dialogs.ShowError(GetFMId(fm) + "\r\n" +
                                      ErrorText.FMGameTypeUnknownOrUnsupported);
                    return false;
                }

<<<<<<< HEAD
            _extractCts = _extractCts.Recreate();
=======
                GameIndex gameIndex = GameToGameIndex(fm.Game);
                string fmArchivePath = FMArchives.FindFirstMatch(fm.Archive);
                string gameExe = Config.GetGameExe(gameIndex);
                string gameName = GetLocalizedGameName(gameIndex);
                string instBasePath = Config.GetFMInstallPath(gameIndex);
>>>>>>> 1c9658d9

                fmDataList[i] = new FMData
                (
                    fm,
                    fmArchivePath,
                    gameExe,
                    gameName,
                    instBasePath
                );

                if (fmArchivePath.IsEmpty())
                {
                    Log("FM archive field was empty; this means an archive was not found for it on the last search.\r\n" +
                        "FM: " + GetFMId(fm) + "\r\n" +
                        "FM game was: " + fm.Game);
                    Dialogs.ShowError(GetFMId(fm) + "\r\n" +
                                      LText.AlertMessages.Install_ArchiveNotFound);
                    return false;
                }

                if (!File.Exists(gameExe))
                {
                    Log("Game executable not found.\r\n" +
                        "Game executable: " + gameExe);
                    Dialogs.ShowError(gameName + ":\r\n" +
                                      GetFMId(fm) + "\r\n" +
                                      LText.AlertMessages.Install_ExecutableNotFound);
                    return false;
                }

                if (!Directory.Exists(instBasePath))
                {
                    Log("FM install path not found.\r\n" +
                        "FM: " + GetFMId(fm) + "\r\n" +
                        "FM game was: " + fm.Game + "\r\n" +
                        "FM install path: " + instBasePath
                    );
                    Dialogs.ShowError(gameName + ":\r\n" +
                                      GetFMId(fm) + "\r\n" +
                                      LText.AlertMessages.Install_FMInstallPathNotFound);
                    return false;
                }

                if (GameIsRunning(gameExe))
                {
                    Dialogs.ShowAlert(
                        gameName + ":\r\n" +
                        LText.AlertMessages.Install_GameIsRunning,
                        LText.AlertMessages.Alert);
                    return false;
                }
            }

            #endregion

            _extractCts = _extractCts.Recreate();

            static async Task<bool> RollBackInstalls(FMData[] fmDataList, int i)
            {
                try
                {
                    // @MULTISEL(Cancel install): Put message on the progress box saying which FM we're uninstalling
                    // Like as reverse progress, "Rolling back install of 'fm'" maybe even with a reverse progress bar
                    Core.View.SetCancelingFMInstall();
                    await Task.Run(() =>
                    {
                        for (int j = i; j >= 0; j--)
                        {
                            var fmData = fmDataList[j];
                            string fmInstalledPath = Path.Combine(fmData.InstBasePath, fmData.FM.InstalledDir);
                            if (!DeleteFMInstalledDirectory(fmInstalledPath))
                            {
                                // @BetterErrors(InstallFM() - install cancellation (folder deletion) failed)
                                Log("Unable to delete FM installed directory " + fmInstalledPath);
                            }
                            fmData.FM.Installed = false;
                        }
                    });
                }
                finally
                {
                    Ini.WriteFullFMDataIni();
                    Core.View.HideProgressBox();
                }

                return false;
            }

            try
            {
                bool single = fmDataList.Length == 1;

                Core.View.ShowProgressBox(single ? ProgressTask.InstallFM : ProgressTask.InstallFMs);

                // @MULTISEL(Install/disk space check): This is STILL wrong, we need to combine by disk, not by game!
                // Otherwise C:\ could have 5GB free, and all T1 are 2GB combined (pass) and all T2 are 4GB combined
                // (pass) but together are 6GB (should fail).
                for (int i = 0; i < fmDataList.Length; i++)
                {
                    var fmData = fmDataList[i];
                    var gameData = gameDataDict[GameToGameIndex(fmData.FM.Game)];
                    long fmExtractedSize = 0;
                    try
                    {
                        if (fmData.ArchivePath.ExtIsZip())
                        {
                            using var archive = new ZipArchiveFast(File.OpenRead(fmData.ArchivePath));
                            var entries = archive.Entries;
                            for (int entryI = 0; entryI < entries.Count; entryI++)
                            {
                                fmExtractedSize += entries[entryI].Length;
                            }
                        }
                        else
                        {
                            using var archive = new SevenZipExtractor(fmData.ArchivePath);
                            fmExtractedSize = archive.UnpackedSize;
                            if (fmExtractedSize <= 0)
                            {
                                gameData.TotalExtractedSizeCalcSuccessful = false;
                                gameData.TotalExtractedSizeOfAllFMsForThisGame = 0;
                            }
                        }
                        gameData.TotalExtractedSizeOfAllFMsForThisGame += fmExtractedSize;
                    }
                    catch
                    {
                        gameData.TotalExtractedSizeCalcSuccessful = false;
                    }
                }

                string freeSpaceCalcFailedLines = "";
                string notEnoughFreeSpaceLines = "";
                for (int i = 0; i < SupportedGameCount; i++)
                {
                    GameIndex gameIndex = (GameIndex)i;
                    if (gameDataDict.TryGetValue(gameIndex, out GameData gameData))
                    {
                        if (!gameData.TotalExtractedSizeCalcSuccessful)
                        {
                            if (freeSpaceCalcFailedLines.IsEmpty())
                            {
                                // @MULTISEL(Install/disk space check): Localize/finalize
                                freeSpaceCalcFailedLines = "Could not calculate the total extracted size of the FMs for the following games:\r\n\r\n";
                            }
                            freeSpaceCalcFailedLines += GetLocalizedGameName(gameIndex) + "\r\n";
                        }
                        // @MULTISEL(Install/disk space check): Replace with smarter estimation here
                        else if (gameData.TotalExtractedSizeOfAllFMsForThisGame >= gameData.FreeSpaceOnFMInstallDisk)
                        {
                            if (notEnoughFreeSpaceLines.IsEmpty())
                            {
                                // @MULTISEL(Install/disk space check): Localize/finalize
                                notEnoughFreeSpaceLines = "Not enough disk space to extract FMs to the following paths:\r\n\r\n";
                            }
                            notEnoughFreeSpaceLines += gameData.FMInstallPath + "\r\n";
                        }
                    }
                }

                if (!freeSpaceCalcFailedLines.IsEmpty() || !notEnoughFreeSpaceLines.IsEmpty())
                {
                    string finalErrorText = "";
                    if (!freeSpaceCalcFailedLines.IsEmpty() && !notEnoughFreeSpaceLines.IsEmpty())
                    {
                        finalErrorText += freeSpaceCalcFailedLines + "\r\n" + notEnoughFreeSpaceLines;
                    }
                    else if (!freeSpaceCalcFailedLines.IsEmpty())
                    {
                        finalErrorText = freeSpaceCalcFailedLines;
                    }
                    else if (!notEnoughFreeSpaceLines.IsEmpty())
                    {
                        finalErrorText = notEnoughFreeSpaceLines;
                    }

                    (bool cancel, _) = Dialogs.AskToContinueYesNoCustomStrings(
                        // @MULTISEL(Install/disk space check): Localize/finalize
                        message: "There may not be enough free disk space to install the selected FMs.\r\n\r\n" + finalErrorText + "\r\n" +
                        "If you continue, the installation will probably fail. Continue anyway?",
                        title: LText.AlertMessages.Alert,
                        icon: MessageBoxIcon.Warning,
                        showDontAskAgain: false,
                        yes: LText.Global.Continue,
                        no: LText.Global.Cancel,
                        defaultButton: DarkTaskDialog.Button.No);
                    if (cancel) return false;
                }

                for (int i = 0; i < fmDataList.Length; i++)
                {
                    var fmData = fmDataList[i];

                    string fmInstalledPath = Path.Combine(fmData.InstBasePath, fmData.FM.InstalledDir);

                    int mainPercent = GetPercentFromValue_Int(i, fmDataList.Length);

                    // Framework zip extracting is much faster, so use it if possible
                    bool canceled = !await (fmData.ArchivePath.ExtIsZip()
                        ? Task.Run(() => InstallFMZip(fmData.ArchivePath, fmInstalledPath, fmData.FM.Archive, mainPercent, fmDataList.Length))
                        : Task.Run(() => InstallFMSevenZip(fmData.ArchivePath, fmInstalledPath, fmData.FM.Archive, mainPercent, fmDataList.Length)));

                    if (canceled)
                    {
                        return await RollBackInstalls(fmDataList, i);
                    }

                    fmData.FM.Installed = true;

                    try
                    {
                        using var sw = new StreamWriter(Path.Combine(fmInstalledPath, Paths.FMSelInf), append: false);
                        await sw.WriteLineAsync("Name=" + fmData.FM.InstalledDir);
                        await sw.WriteLineAsync("Archive=" + fmData.FM.Archive);
                    }
                    catch (Exception ex)
                    {
                        Log("Couldn't create " + Paths.FMSelInf + " in " + fmInstalledPath, ex);
                    }

                    // Only Dark engine games need audio conversion
                    if (GameIsDark(fmData.FM.Game))
                    {
                        try
                        {
                            if (single)
                            {
                                Core.View.ShowProgressBox(ProgressTask.ConvertFiles);
                            }
                            else
                            {
                                Core.View.ReportMultiFMInstallProgress(-1, 100, LText.ProgressBox.ConvertingFiles, fmData.FM.Archive);
                            }

                            // Dark engine games can't play MP3s, so they must be converted in all cases.
                            // This one won't be called anywhere except during install, because it always runs during
                            // install so there's no need to make it optional elsewhere. So we don't need to have a
                            // check bool or anything.
                            await FMAudio.ConvertToWAVs(fmData.FM, AudioConvert.MP3ToWAV, false);
                            if (Config.ConvertOGGsToWAVsOnInstall) await FMAudio.ConvertToWAVs(fmData.FM, AudioConvert.OGGToWAV, false);
                            if (Config.ConvertWAVsTo16BitOnInstall) await FMAudio.ConvertToWAVs(fmData.FM, AudioConvert.WAVToWAV16, false);
                        }
                        catch (Exception ex)
                        {
                            Log("Exception in audio conversion", ex);
                        }
                    }

                    // Don't be lazy about this; there can be no harm and only benefits by doing it right away
                    GenerateMissFlagFileIfRequired(fmData.FM);

                    // TODO: Put up a "Restoring saves and screenshots" box here to avoid the "converting files" one lasting beyond its time?
                    try
                    {
                        await RestoreFM(fmData.FM);
                    }
                    catch (Exception ex)
                    {
                        Log(ex: ex);
                    }

                    if (_extractCts.IsCancellationRequested)
                    {
                        return await RollBackInstalls(fmDataList, i);
                    }
                }
            }
            finally
            {
                Ini.WriteFullFMDataIni();
                Core.View.HideProgressBox();
            }

            Core.View.RefreshAllSelectedFMRows();
            Core.View.RefreshCurrentFM_IncludeInstalledState();

            return true;
        }

        private static bool InstallFMZip(string fmArchivePath, string fmInstalledPath, string fmArchive, int mainPercent, int fmCount)
        {
            bool canceled = false;

            bool single = fmCount == 1;

            try
            {
                Directory.CreateDirectory(fmInstalledPath);

                using var archive = GetZipArchiveCharEnc(fmArchivePath);

                int filesCount = archive.Entries.Count;
                for (int i = 0; i < filesCount; i++)
                {
                    var entry = archive.Entries[i];

                    string fileName = entry.FullName;

                    if (fileName[fileName.Length - 1].IsDirSep()) continue;

                    if (fileName.ContainsDirSep())
                    {
                        Directory.CreateDirectory(Path.Combine(fmInstalledPath,
                            fileName.Substring(0, fileName.LastIndexOfDirSep())));
                    }

                    string extractedName = Path.Combine(fmInstalledPath, fileName);
                    entry.ExtractToFile(extractedName, overwrite: true);

                    File_UnSetReadOnly(Path.Combine(fmInstalledPath, extractedName));

                    int percent = GetPercentFromValue_Int(i + 1, filesCount);

                    int newMainPercent = mainPercent + (percent / fmCount).ClampToZero();

                    Core.View.InvokeSync(
                        single
                            ? new Action(() => Core.View.ReportFMInstallProgress(percent))
                            : new Action(() => Core.View.ReportMultiFMInstallProgress(newMainPercent, percent, fmArchive))
                        );

                    if (_extractCts.Token.IsCancellationRequested)
                    {
                        canceled = true;
                        return false;
                    }
                }
            }
            catch (Exception ex)
            {
                Log("Exception while installing zip " + fmArchivePath + " to " + fmInstalledPath, ex);
                Core.View.InvokeSync(new Action(() =>
                    Dialogs.ShowError(LText.AlertMessages.Extract_ZipExtractFailedFullyOrPartially)));
            }

            return !canceled;
        }

        private static bool InstallFMSevenZip(string fmArchivePath, string fmInstalledPath, string fmArchive, int mainPercent, int fmCount)
        {
            bool canceled = false;

            bool single = fmCount == 1;

            try
            {
                Directory.CreateDirectory(fmInstalledPath);
                Paths.CreateOrClearTempPath(Paths.SevenZipListTemp);

                int entriesCount;

                using (var extractor = new SevenZipExtractor(fmArchivePath))
                {
                    entriesCount = extractor.ArchiveFileData.Count;
                }

                void ReportProgress(Fen7z.Fen7z.ProgressReport pr)
                {
                    int newMainPercent = mainPercent + (pr.PercentOfEntries / fmCount).ClampToZero();
                    Core.View.InvokeSync(pr.Canceling
                        ? new Action(Core.View.SetCancelingFMInstall)
                        : single
                            ? new Action(() => Core.View.ReportFMInstallProgress(pr.PercentOfEntries))
                            : new Action(() => Core.View.ReportMultiFMInstallProgress(newMainPercent, pr.PercentOfEntries, fmArchive)));
                }

                var progress = new Progress<Fen7z.Fen7z.ProgressReport>(ReportProgress);

                var result = Fen7z.Fen7z.Extract(
                    Paths.SevenZipPath,
                    Paths.SevenZipExe,
                    fmArchivePath,
                    fmInstalledPath,
                    entriesCount,
                    listFile: "",
                    new List<string>(),
                    _extractCts.Token,
                    progress
                );

                canceled = result.Canceled;

                if (result.ErrorOccurred)
                {
                    Log("Error extracting 7z " + fmArchivePath + " to " + fmInstalledPath + "\r\n"
                        + result.ErrorText + "\r\n"
                        + (result.Exception?.ToString() ?? "") + "\r\n"
                        + "ExitCode: " + result.ExitCode + "\r\n"
                        + "ExitCodeInt: " + (result.ExitCodeInt?.ToString() ?? ""));

                    Core.View.InvokeSync(new Action(() =>
                        Dialogs.ShowError(LText.AlertMessages.Extract_SevenZipExtractFailedFullyOrPartially)));

                    return !result.Canceled;
                }

                if (!result.Canceled)
                {
                    foreach (string file in Directory.GetFiles(fmInstalledPath, "*", SearchOption.AllDirectories))
                    {
                        // TODO: Unset readonly for directories too
                        File_UnSetReadOnly(file);
                    }
                }

                return !result.Canceled;
            }
            catch (Exception ex)
            {
                Log("Error extracting 7z " + fmArchivePath + " to " + fmInstalledPath + "\r\n", ex);

                Core.View.InvokeSync(new Action(() =>
                    Dialogs.ShowError(LText.AlertMessages.Extract_SevenZipExtractFailedFullyOrPartially)));

                return !canceled;
            }
        }

        internal static void CancelInstallFM() => _extractCts.CancelIfNotDisposed();

        #endregion

        #region Uninstall

        // @MULTISEL(Uninstall): Implement multi-FM support for this
        // In progress!
        internal static async Task<bool> Uninstall(params FanMission[] fms)
        {
            var fmDataList = new FMData[fms.Length];

            bool single = fmDataList.Length == 1;

            bool doBackup;

            try
            {
                Core.View.SetCursor(Cursors.WaitCursor);

                #region Checks

                for (int i = 0; i < fms.Length; i++)
                {
                    FanMission fm = fms[i];

                    AssertR(fm.Installed, "fm.Installed == false");

                    if (!GameIsKnownAndSupported(fm.Game))
                    {
                        Log("FM game type is unknown or unsupported.\r\n" +
                            "FM: " + GetFMId(fm) + "\r\n" +
                            "FM game was: " + fm.Game);
                        Dialogs.ShowError(GetFMId(fm) + "\r\n" +
                                          ErrorText.FMGameTypeUnknownOrUnsupported);
                        return false;
                    }

                    GameIndex gameIndex = GameToGameIndex(fm.Game);
                    string fmArchivePath = FMArchives.FindFirstMatch(fm.Archive);
                    string gameExe = Config.GetGameExe(gameIndex);
                    string gameName = GetLocalizedGameName(gameIndex);
                    string instBasePath = Config.GetFMInstallPath(gameIndex);

                    fmDataList[i] = new FMData
                    (
                        fm,
                        fmArchivePath,
                        gameExe,
                        gameName,
                        instBasePath
                    );

                    if (GameIsRunning(gameExe))
                    {
                        Dialogs.ShowAlert(
                            gameName + ":\r\n" +
                            LText.AlertMessages.Uninstall_GameIsRunning,
                            LText.AlertMessages.Alert);
                        return false;
                    }
                }

                #endregion

                #region Confirm uninstall

                if (Config.ConfirmUninstall)
                {
                    (bool cancel, bool dontAskAgain) = Dialogs.AskToContinueYesNoCustomStrings(
                        message: single
                            ? LText.AlertMessages.Uninstall_Confirm
                            : LText.AlertMessages.Uninstall_Confirm_Multiple,
                        title: LText.AlertMessages.Confirm,
                        icon: MessageBoxIcon.Warning,
                        showDontAskAgain: true,
                        yes: LText.AlertMessages.Uninstall,
                        no: LText.Global.Cancel);

                    if (cancel) return false;

                    Config.ConfirmUninstall = !dontAskAgain;
                }

                #endregion

                #region Confirm backup

                if (Config.BackupAlwaysAsk)
                {
                    string message = Config.BackupFMData == BackupFMData.SavesAndScreensOnly
                        ? LText.AlertMessages.Uninstall_BackupSavesAndScreenshots
                        : LText.AlertMessages.Uninstall_BackupAllData;
                    (bool cancel, bool cont, bool dontAskAgain) =
                        Dialogs.AskToContinueWithCancelCustomStrings(
                            message: message + "\r\n\r\n" + LText.AlertMessages.Uninstall_BackupChooseNoNote,
                            title: LText.AlertMessages.Confirm,
                            icon: MessageBoxIcon.None,
                            showDontAskAgain: true,
                            yes: LText.AlertMessages.BackUp,
                            no: LText.AlertMessages.DontBackUp,
                            cancel: LText.Global.Cancel);

                    if (cancel) return false;

                    Config.BackupAlwaysAsk = !dontAskAgain;
                    doBackup = cont;
                }
                else
                {
                    doBackup = true;
                }

                #endregion
            }
            finally
            {
                Core.View.SetCursor(Cursors.Default);
            }

            try
            {
                Core.View.ShowProgressBox(single ? ProgressTask.UninstallFM : ProgressTask.UninstallFMs);

                for (int i = 0; i < fmDataList.Length; i++)
                {
                    var fmData = fmDataList[i];

                    FanMission fm = fmData.FM;

                    GameIndex gameIndex = GameToGameIndex(fm.Game);

                    string fmInstalledPath = Path.Combine(Config.GetFMInstallPath(gameIndex), fm.InstalledDir);

                    // @MULTISEL(Uninstall): This needs to account for multiple FMs, can't just return true
                    #region Check for already uninstalled

                    bool fmDirExists = await Task.Run(() => Directory.Exists(fmInstalledPath));
                    if (!fmDirExists)
                    {
                        bool yes = Dialogs.AskToContinue(LText.AlertMessages.Uninstall_FMAlreadyUninstalled,
                            LText.AlertMessages.Alert);
                        if (yes)
                        {
                            fm.Installed = false;
                            Core.View.RefreshFM(fm);
                        }
                        return true;
                    }

                    #endregion

                    string fmArchivePath = await Task.Run(() => FMArchives.FindFirstMatch(fm.Archive));

                    bool markFMAsUnavailable = false;

                    // @MULTISEL(Uninstall): This one needs to account for multiple FMs too
                    if (fmArchivePath.IsEmpty())
                    {
                        (bool cancel, _) = Dialogs.AskToContinueYesNoCustomStrings(
                            message: LText.AlertMessages.Uninstall_ArchiveNotFound,
                            title: LText.AlertMessages.Warning,
                            icon: MessageBoxIcon.Warning,
                            showDontAskAgain: false,
                            yes: LText.AlertMessages.Uninstall,
                            no: LText.Global.Cancel);

                        if (cancel) return false;
                        markFMAsUnavailable = true;
                    }

                    // If fm.Archive is blank, then fm.InstalledDir will be used for the backup file name instead.
                    // This file will be included in the search when restoring, and the newest will be taken as
                    // usual.

                    // fm.Archive can be blank at this point when all of the following conditions are true:
                    // -fm is installed
                    // -fm does not have fmsel.inf in its installed folder (or its fmsel.inf is blank or invalid)
                    // -fm was not in the database on startup
                    // -the folder where the FM's archive is located is not in Config.FMArchivePaths (or its sub-
                    //  folders if that option is enabled)

                    // It's not particularly likely, but it could happen if the user had NDL-installed FMs (which
                    // don't have fmsel.inf), started AngelLoader for the first time, didn't specify the right
                    // archive folder on initial setup, and hasn't imported from NDL by this point.

                    if (doBackup) await BackupFM(fm, fmInstalledPath, fmArchivePath);

                    // TODO: Give the user the option to retry or something, if it's cause they have a file open
                    // Make option to open the folder in Explorer and delete it manually?
                    if (!await Task.Run(() => DeleteFMInstalledDirectory(fmInstalledPath)))
                    {
                        Log("Could not delete FM installed directory.\r\n" +
                            "FM: " + GetFMId(fm) + "\r\n" +
                            "FM installed path: " + fmInstalledPath);
                        Dialogs.ShowError(LText.AlertMessages.Uninstall_FailedFullyOrPartially + "\r\n\r\n" +
                                          "FM: " + GetFMId(fm));
                    }

                    fm.Installed = false;
                    if (markFMAsUnavailable) fm.MarkedUnavailable = true;

                    // NewDarkLoader still truncates its Thief 3 install names, but the "official" way is not to
                    // do it for Thief 3. If the user already has FMs that were installed with NewDarkLoader, we
                    // just read in the truncated names and treat them as normal for compatibility purposes. But
                    // if we've just uninstalled the mission, then we can safely convert InstalledDir back to full
                    // un-truncated form for future use.
                    if (gameIndex == GameIndex.Thief3 && !fm.Archive.IsEmpty())
                    {
                        fm.InstalledDir = fm.Archive.ToInstDirNameFMSel(truncate: false);
                    }

                    Ini.WriteFullFMDataIni();

                    // If the FM is gone, refresh the list to remove it. Otherwise, don't refresh the list because
                    // then the FM might move in the list if we're sorting by installed state.
                    if (fm.MarkedUnavailable && !Core.View.GetShowUnavailableFMsFilter())
                    {
                        await Core.View.SortAndSetFilter(keepSelection: true);
                    }
                    else
                    {
                        Core.View.RefreshFM(fm);
                    }
                }
            }
            finally
            {
                Core.View.HideProgressBox();
            }

            return true;
        }

        private static bool DeleteFMInstalledDirectory(string path)
        {
            bool triedReadOnlyRemove = false;

            // Failsafe cause this is nasty
            for (int i = 0; i < 2; i++)
            {
                try
                {
                    Directory.Delete(path, recursive: true);
                    return true;
                }
                catch (Exception ex1)
                {
                    Log("Failed to delete FM path '" + path + "', attempting to remove readonly attributes and trying again...", ex1);
                    try
                    {
                        if (triedReadOnlyRemove)
                        {
                            Log("Failed to delete FM path '" + path + "' twice, giving up...");
                            return false;
                        }

                        // FMs installed by us will not have any readonly attributes set, so we work on the
                        // assumption that this is the rarer case and only do this extra work if we need to.
                        foreach (string f in Directory.EnumerateFiles(path, "*", SearchOption.AllDirectories))
                        {
                            new FileInfo(f).IsReadOnly = false;
                        }

                        foreach (string d in Directory.EnumerateDirectories(path, "*", SearchOption.AllDirectories))
                        {
                            Dir_UnSetReadOnly(d);
                        }

                        triedReadOnlyRemove = true;
                    }
                    catch (Exception ex2)
                    {
                        Log("Failed to remove readonly attributes, giving up...", ex2);
                        return false;
                    }
                }
            }

            return false;
        }

        #endregion
    }
}<|MERGE_RESOLUTION|>--- conflicted
+++ resolved
@@ -622,15 +622,11 @@
                     return false;
                 }
 
-<<<<<<< HEAD
-            _extractCts = _extractCts.Recreate();
-=======
                 GameIndex gameIndex = GameToGameIndex(fm.Game);
                 string fmArchivePath = FMArchives.FindFirstMatch(fm.Archive);
                 string gameExe = Config.GetGameExe(gameIndex);
                 string gameName = GetLocalizedGameName(gameIndex);
                 string instBasePath = Config.GetFMInstallPath(gameIndex);
->>>>>>> 1c9658d9
 
                 fmDataList[i] = new FMData
                 (
