--- conflicted
+++ resolved
@@ -225,18 +225,14 @@
         internal const ushort Mask16Bit = 0xFFFF;
 
         private const int _backwardsSeekingBufferSize = 32;
-        private const int _throwAwayBufferSize = 64;
+        private const int throwAwayBufferSize = 64;
 
         // Don't recreate constantly
         // Statics for ergonomics of calling - they're both tiny so who cares if they stay around forever
         // @THREADING: Not thread safe
         private static readonly byte[] _backwardsSeekingBuffer = new byte[_backwardsSeekingBufferSize];
-<<<<<<< HEAD
-        private static readonly byte[] _throwawayBuffer = new byte[_throwAwayBufferSize];
-=======
         private static readonly byte[] _throwawayBuffer = new byte[throwAwayBufferSize];
         internal static readonly byte[] FieldDataSizeOnlyBuffer = new byte[28];
->>>>>>> 84a0fea7
 
         /// <summary>
         /// Reads exactly bytesToRead out of stream, unless it is out of bytes
@@ -312,7 +308,7 @@
             while (numBytesLeft != 0)
             {
                 Array.Clear(_throwawayBuffer, 0, _throwawayBuffer.Length);
-                int numBytesToSkip = numBytesLeft > _throwAwayBufferSize ? _throwAwayBufferSize : (int)numBytesLeft;
+                int numBytesToSkip = numBytesLeft > throwAwayBufferSize ? throwAwayBufferSize : (int)numBytesLeft;
                 int numBytesActuallySkipped = stream.Read(_throwawayBuffer, 0, numBytesToSkip);
                 if (numBytesActuallySkipped == 0) throw new IOException(SR.UnexpectedEndOfStream);
                 numBytesLeft -= numBytesActuallySkipped;
