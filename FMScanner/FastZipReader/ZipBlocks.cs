// Licensed to the .NET Foundation under one or more agreements.
// The .NET Foundation licenses this file to you under the MIT license.
// See the LICENSE file in the project root for more information.

using System;
using System.IO;

namespace FMScanner.FastZipReader
{
    // All blocks.TryReadBlock do a check to see if signature is correct. Generic extra field is slightly different
    // all of the TryReadBlocks will throw if there are not enough bytes in the stream

    internal struct ZipGenericExtraField
    {
        internal ushort Tag;
        // returns size of data, not of the entire block
        internal ushort Size;
        internal byte[] Data;

        // shouldn't ever read the byte at position endExtraField
        // assumes we are positioned at the beginning of an extra field subfield
        internal static bool TryReadBlock(Stream stream, long endExtraField, bool sizeOnly, out ZipGenericExtraField field)
        {
            field = new ZipGenericExtraField();

            // not enough bytes to read tag + size
            if (endExtraField - stream.Position < 4) return false;

            field.Tag = BinRead.ReadUInt16(stream);
            field.Size = BinRead.ReadUInt16(stream);

            // not enough bytes to read the data
            if (endExtraField - stream.Position < field.Size) return false;

            if (!sizeOnly)
            {
                field.Data = BinRead.ReadBytes(stream, field.Size);
            }
            else
            {
                field.Data = ZipHelper.FieldDataSizeOnlyBuffer;
                int num = stream.Read(field.Data, 0, 28);
                stream.Seek(field.Size - num, SeekOrigin.Current);
            }

            return true;
        }
    }

    internal struct Zip64ExtraField
    {
        // Size is size of the record not including the tag or size fields
        // If the extra field is going in the local header, it cannot include only
        // one of uncompressed/compressed size

        private const ushort _tagConstant = 1;

        private ushort _size;

        internal long? UncompressedSize;

        internal long? CompressedSize;

        internal long? LocalHeaderOffset;

        internal int? StartDiskNumber;

        // There is a small chance that something very weird could happen here. The code calling into this function
        // will ask for a value from the extra field if the field was masked with FF's. It's theoretically possible
        // that a field was FF's legitimately, and the writer didn't decide to write the corresponding extra field.
        // Also, at the same time, other fields were masked with FF's to indicate looking in the zip64 record.
        // Then, the search for the zip64 record will fail because the expected size is wrong,
        // and a nulled out Zip64ExtraField will be returned. Thus, even though there was Zip64 data,
        // it will not be used. It is questionable whether this situation is possible to detect

        // unlike the other functions that have try-pattern semantics, these functions always return a
        // Zip64ExtraField. If a Zip64 extra field actually doesn't exist, all of the fields in the
        // returned struct will be null
        //
        // If there are more than one Zip64 extra fields, we take the first one that has the expected size
        //
<<<<<<< HEAD
        internal static Zip64ExtraField GetJustZip64Block(Stream extraFieldStream,
            bool readUncompressedSize, bool readCompressedSize,
            bool readLocalHeaderOffset, bool readStartDiskNumber)
        {
            Zip64ExtraField zip64Field;
            using (var reader = new BinaryReader(extraFieldStream, ZipArchiveFast.UTF8EncodingNoBOM))
=======
        internal static Zip64ExtraField GetJustZip64Block(
            Stream extraFieldStream,
            bool readUncompressedSize,
            bool readCompressedSize,
            bool readLocalHeaderOffset,
            bool readStartDiskNumber,
            bool sizeOnly)
        {
            Zip64ExtraField zip64Field;
            while (ZipGenericExtraField.TryReadBlock(extraFieldStream, extraFieldStream.Length, sizeOnly, out var currentExtraField))
>>>>>>> 84a0fea7
            {
                if (TryGetZip64BlockFromGenericExtraField(currentExtraField, readUncompressedSize,
                        readCompressedSize, readLocalHeaderOffset, readStartDiskNumber, out zip64Field))
                {
                    return zip64Field;
                }
            }

            zip64Field = new Zip64ExtraField
            {
                CompressedSize = null,
                UncompressedSize = null,
                LocalHeaderOffset = null,
                StartDiskNumber = null
            };

            return zip64Field;
        }

        private static bool TryGetZip64BlockFromGenericExtraField(
            ZipGenericExtraField extraField,
            bool readUncompressedSize,
            bool readCompressedSize,
            bool readLocalHeaderOffset,
            bool readStartDiskNumber,
            out Zip64ExtraField zip64Block)
        {
            zip64Block = new Zip64ExtraField
            {
                CompressedSize = null,
                UncompressedSize = null,
                LocalHeaderOffset = null,
                StartDiskNumber = null
            };

            if (extraField.Tag != _tagConstant) return false;

<<<<<<< HEAD
            // this pattern needed because nested using blocks trigger CA2202
            MemoryStream? ms = null;
            try
            {
                ms = new MemoryStream(extraField.Data);
                using var reader = new BinaryReader(ms, ZipArchiveFast.UTF8EncodingNoBOM);

                // Why did they do this and how does it still work?!
                ms = null;
=======
            zip64Block._size = extraField.Size;
>>>>>>> 84a0fea7

            ushort expectedSize = 0;

            if (readUncompressedSize) expectedSize += 8;
            if (readCompressedSize) expectedSize += 8;
            if (readLocalHeaderOffset) expectedSize += 8;
            if (readStartDiskNumber) expectedSize += 4;

            // if it is not the expected size, perhaps there is another extra field that matches
            if (expectedSize != zip64Block._size) return false;

            // No need for a MemoryStream, just read straight out of the array
            int arrayIndex = 0;
            if (readUncompressedSize)
            {
                zip64Block.UncompressedSize = BitConverter.ToInt64(extraField.Data, arrayIndex);
                arrayIndex += 8;
            }
            if (readCompressedSize)
            {
                zip64Block.CompressedSize = BitConverter.ToInt64(extraField.Data, arrayIndex);
                arrayIndex += 8;
            }
            if (readLocalHeaderOffset)
            {
                zip64Block.LocalHeaderOffset = BitConverter.ToInt64(extraField.Data, arrayIndex);
                arrayIndex += 8;
            }
            if (readStartDiskNumber)
            {
                zip64Block.StartDiskNumber = BitConverter.ToInt32(extraField.Data, arrayIndex);
            }

            // original values are unsigned, so implies value is too big to fit in signed integer
            if (zip64Block.UncompressedSize < 0) throw new InvalidDataException(SR.FieldTooBigUncompressedSize);
            if (zip64Block.CompressedSize < 0) throw new InvalidDataException(SR.FieldTooBigCompressedSize);
            if (zip64Block.LocalHeaderOffset < 0) throw new InvalidDataException(SR.FieldTooBigLocalHeaderOffset);
            if (zip64Block.StartDiskNumber < 0) throw new InvalidDataException(SR.FieldTooBigStartDiskNumber);

            return true;
        }
    }

    internal struct Zip64EndOfCentralDirectoryLocator
    {
        internal const uint SignatureConstant = 0x07064B50;
        internal const int SizeOfBlockWithoutSignature = 16;

        internal ulong OffsetOfZip64EOCD;

        internal static bool TryReadBlock(Stream stream, out Zip64EndOfCentralDirectoryLocator zip64EOCDLocator)
        {
            zip64EOCDLocator = new Zip64EndOfCentralDirectoryLocator();

            if (BinRead.ReadUInt32(stream) != SignatureConstant) return false;

            BinRead.ReadUInt32(stream); // NumberOfDiskWithZip64EOCD
            zip64EOCDLocator.OffsetOfZip64EOCD = BinRead.ReadUInt64(stream);
            BinRead.ReadUInt32(stream); // TotalNumberOfDisks
            return true;
        }
    }

    internal struct Zip64EndOfCentralDirectoryRecord
    {
        private const uint SignatureConstant = 0x06064B50;

        internal uint NumberOfThisDisk;
        internal ulong NumberOfEntriesOnThisDisk;
        internal ulong NumberOfEntriesTotal;
        internal ulong OffsetOfCentralDirectory;

        internal static bool TryReadBlock(Stream stream, out Zip64EndOfCentralDirectoryRecord zip64EOCDRecord)
        {
            zip64EOCDRecord = new Zip64EndOfCentralDirectoryRecord();

            if (BinRead.ReadUInt32(stream) != SignatureConstant) return false;

            BinRead.ReadUInt64(stream); // SizeOfThisRecord
            BinRead.ReadUInt16(stream); // VersionMadeBy
            BinRead.ReadUInt16(stream); // VersionNeededToExtract
            zip64EOCDRecord.NumberOfThisDisk = BinRead.ReadUInt32(stream);
            BinRead.ReadUInt32(stream); // NumberOfDiskWithStartOfCD
            zip64EOCDRecord.NumberOfEntriesOnThisDisk = BinRead.ReadUInt64(stream);
            zip64EOCDRecord.NumberOfEntriesTotal = BinRead.ReadUInt64(stream);
            BinRead.ReadUInt64(stream); // SizeOfCentralDirectory
            zip64EOCDRecord.OffsetOfCentralDirectory = BinRead.ReadUInt64(stream);

            return true;
        }
    }

    internal readonly struct ZipLocalFileHeader
    {
        private const uint SignatureConstant = 0x04034B50;

        // will not throw end of stream exception
        internal static bool TrySkipBlock(Stream stream)
        {
            const int offsetToFilenameLength = 22; // from the point after the signature

            if (BinRead.ReadUInt32(stream) != SignatureConstant) return false;
            if (stream.Length < stream.Position + offsetToFilenameLength) return false;

            stream.Seek(offsetToFilenameLength, SeekOrigin.Current);

            ushort filenameLength = BinRead.ReadUInt16(stream);
            ushort extraFieldLength = BinRead.ReadUInt16(stream);

            if (stream.Length < stream.Position + filenameLength + extraFieldLength)
            {
                return false;
            }

            stream.Seek(filenameLength + extraFieldLength, SeekOrigin.Current);

            return true;
        }
    }

    internal struct ZipCentralDirectoryFileHeader
    {
        private const uint SignatureConstant = 0x02014B50;
        internal byte VersionMadeByCompatibility;
        internal ushort GeneralPurposeBitFlag;
        internal ushort CompressionMethod;
        internal uint LastModified;
        internal long CompressedSize;
        internal long UncompressedSize;
        private ushort FilenameLength;
        private ushort ExtraFieldLength;
        private ushort FileCommentLength;
        internal int DiskNumberStart;
        internal long RelativeOffsetOfLocalHeader;

        internal byte[]? Filename;

        // if saveExtraFieldsAndComments is false, FileComment and ExtraFields will be null
        // in either case, the zip64 extra field info will be incorporated into other fields
        internal static bool TryReadBlock(
            Stream stream,
            SubReadStream subStream,
            bool sizeOnly,
            out ZipCentralDirectoryFileHeader header)
        {
            header = new ZipCentralDirectoryFileHeader();

            if (BinRead.ReadUInt32(stream) != SignatureConstant) return false;

            BinRead.ReadByte(stream); // VersionMadeBySpecification
            header.VersionMadeByCompatibility = BinRead.ReadByte(stream);
            BinRead.ReadUInt16(stream); // VersionNeededToExtract
            header.GeneralPurposeBitFlag = BinRead.ReadUInt16(stream);
            header.CompressionMethod = BinRead.ReadUInt16(stream);
            header.LastModified = BinRead.ReadUInt32(stream);
            BinRead.ReadUInt32(stream); // Crc32
            uint compressedSizeSmall = BinRead.ReadUInt32(stream);
            uint uncompressedSizeSmall = BinRead.ReadUInt32(stream);
            header.FilenameLength = BinRead.ReadUInt16(stream);
            header.ExtraFieldLength = BinRead.ReadUInt16(stream);
            header.FileCommentLength = BinRead.ReadUInt16(stream);
            ushort diskNumberStartSmall = BinRead.ReadUInt16(stream);
            BinRead.ReadUInt16(stream); // InternalFileAttributes
            BinRead.ReadUInt32(stream); // ExternalFileAttributes
            uint relativeOffsetOfLocalHeaderSmall = BinRead.ReadUInt32(stream);

            if (!sizeOnly)
            {
                header.Filename = BinRead.ReadBytes(stream, header.FilenameLength);
            }
            else
            {
                stream.Seek(header.FilenameLength, SeekOrigin.Current);
            }

            bool uncompressedSizeInZip64 = uncompressedSizeSmall == ZipHelper.Mask32Bit;
            bool compressedSizeInZip64 = compressedSizeSmall == ZipHelper.Mask32Bit;
            bool relativeOffsetInZip64 = relativeOffsetOfLocalHeaderSmall == ZipHelper.Mask32Bit;
            bool diskNumberStartInZip64 = diskNumberStartSmall == ZipHelper.Mask16Bit;

            Zip64ExtraField zip64;

            long endExtraFields = stream.Position + header.ExtraFieldLength;

            subStream.Set(stream.Position, header.ExtraFieldLength);

            zip64 = Zip64ExtraField.GetJustZip64Block(
                subStream,
                uncompressedSizeInZip64,
                compressedSizeInZip64,
                relativeOffsetInZip64,
                diskNumberStartInZip64,
                sizeOnly);

            // There are zip files that have malformed ExtraField blocks in which GetJustZip64Block() silently
            // bails out without reading all the way to the end of the ExtraField block. Thus we must force the
            // stream's position to the proper place.

            // Fen's note: Original did a seek here, which for some reason is like 300x slower than a read, and
            // also inexplicably causes ReadUInt32() to be 4x as slow and/or occur 4x as often(?!)
            // Buffer alignments...? I dunno. Anyway. Speed.
            // Also maybe not a good idea to use something that's faster when I don't know why it's faster.
            // But my results are the same as the old method, so herpaderp.
            stream.AdvanceToPosition(endExtraFields + header.FileCommentLength);

            header.UncompressedSize = zip64.UncompressedSize ?? uncompressedSizeSmall;
            header.CompressedSize = zip64.CompressedSize ?? compressedSizeSmall;
            header.RelativeOffsetOfLocalHeader = zip64.LocalHeaderOffset ?? relativeOffsetOfLocalHeaderSmall;
            header.DiskNumberStart = zip64.StartDiskNumber ?? diskNumberStartSmall;

            return true;
        }
    }

    internal struct ZipEndOfCentralDirectoryBlock
    {
        internal const uint SignatureConstant = 0x06054B50;
        internal const int SizeOfBlockWithoutSignature = 18;
        internal ushort NumberOfThisDisk;
        internal ushort NumberOfTheDiskWithTheStartOfTheCentralDirectory;
        internal ushort NumberOfEntriesInTheCentralDirectoryOnThisDisk;
        internal ushort NumberOfEntriesInTheCentralDirectory;
        internal uint OffsetOfStartOfCentralDirectoryWithRespectToTheStartingDiskNumber;

        internal static bool TryReadBlock(Stream stream, out ZipEndOfCentralDirectoryBlock eocdBlock)
        {
            eocdBlock = new ZipEndOfCentralDirectoryBlock();
            if (BinRead.ReadUInt32(stream) != SignatureConstant) return false;

            eocdBlock.NumberOfThisDisk = BinRead.ReadUInt16(stream);
            eocdBlock.NumberOfTheDiskWithTheStartOfTheCentralDirectory = BinRead.ReadUInt16(stream);
            eocdBlock.NumberOfEntriesInTheCentralDirectoryOnThisDisk = BinRead.ReadUInt16(stream);
            eocdBlock.NumberOfEntriesInTheCentralDirectory = BinRead.ReadUInt16(stream);
            BinRead.ReadUInt32(stream); // SizeOfCentralDirectory
            eocdBlock.OffsetOfStartOfCentralDirectoryWithRespectToTheStartingDiskNumber = BinRead.ReadUInt32(stream);

            ushort commentLength = BinRead.ReadUInt16(stream);
            stream.Seek(commentLength, SeekOrigin.Current); // ArchiveComment

            return true;
        }
    }
}<|MERGE_RESOLUTION|>--- conflicted
+++ resolved
@@ -53,7 +53,7 @@
         // If the extra field is going in the local header, it cannot include only
         // one of uncompressed/compressed size
 
-        private const ushort _tagConstant = 1;
+        private const ushort TagConstant = 1;
 
         private ushort _size;
 
@@ -79,14 +79,6 @@
         //
         // If there are more than one Zip64 extra fields, we take the first one that has the expected size
         //
-<<<<<<< HEAD
-        internal static Zip64ExtraField GetJustZip64Block(Stream extraFieldStream,
-            bool readUncompressedSize, bool readCompressedSize,
-            bool readLocalHeaderOffset, bool readStartDiskNumber)
-        {
-            Zip64ExtraField zip64Field;
-            using (var reader = new BinaryReader(extraFieldStream, ZipArchiveFast.UTF8EncodingNoBOM))
-=======
         internal static Zip64ExtraField GetJustZip64Block(
             Stream extraFieldStream,
             bool readUncompressedSize,
@@ -97,7 +89,6 @@
         {
             Zip64ExtraField zip64Field;
             while (ZipGenericExtraField.TryReadBlock(extraFieldStream, extraFieldStream.Length, sizeOnly, out var currentExtraField))
->>>>>>> 84a0fea7
             {
                 if (TryGetZip64BlockFromGenericExtraField(currentExtraField, readUncompressedSize,
                         readCompressedSize, readLocalHeaderOffset, readStartDiskNumber, out zip64Field))
@@ -133,21 +124,9 @@
                 StartDiskNumber = null
             };
 
-            if (extraField.Tag != _tagConstant) return false;
-
-<<<<<<< HEAD
-            // this pattern needed because nested using blocks trigger CA2202
-            MemoryStream? ms = null;
-            try
-            {
-                ms = new MemoryStream(extraField.Data);
-                using var reader = new BinaryReader(ms, ZipArchiveFast.UTF8EncodingNoBOM);
-
-                // Why did they do this and how does it still work?!
-                ms = null;
-=======
+            if (extraField.Tag != TagConstant) return false;
+
             zip64Block._size = extraField.Size;
->>>>>>> 84a0fea7
 
             ushort expectedSize = 0;
 
