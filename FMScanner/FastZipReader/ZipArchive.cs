--- conflicted
+++ resolved
@@ -47,54 +47,7 @@
 
         private uint _numberOfThisDisk;
 
-<<<<<<< HEAD
-        internal readonly bool DecodeEntryNames;
-
-        // @Fen_added: Instantiate this once and pass it every time, otherwise we're just constructing and GC-ing
-        // a default UTF8Encoding object a bazillion times.
-        internal static readonly Encoding UTF8EncodingNoBOM = new UTF8Encoding();
-
-        internal Encoding? EntryNameEncoding
-        {
-            get { return _entryNameEncoding; }
-
-            private set
-            {
-                // value == null is fine. This means the user does not want to overwrite default encoding picking logic.
-
-                // The Zip file spec [http://www.pkware.com/documents/casestudies/APPNOTE.TXT] specifies a bit in the entry header
-                // (specifically: the language encoding flag (EFS) in the general purpose bit flag of the local file header) that
-                // basically says: UTF8 (1) or CP437 (0). But in reality, tools replace CP437 with "something else that is not UTF8".
-                // For instance, the Windows Shell Zip tool takes "something else" to mean "the local system codepage".
-                // We default to the same behaviour, but we let the user explicitly specify the encoding to use for cases where they
-                // understand their use case well enough.
-                // Since the definition of acceptable encodings for the "something else" case is in reality by convention, it is not
-                // immediately clear, whether non-UTF8 Unicode encodings are acceptable. To determine that we would need to survey
-                // what is currently being done in the field, but we do not have the time for it right now.
-                // So, we artificially disallow non-UTF8 Unicode encodings for now to make sure we are not creating a compat burden
-                // for something other tools do not support. If we realise in future that "something else" should include non-UTF8
-                // Unicode encodings, we can remove this restriction.
-
-                if (value != null &&
-                        (value.Equals(Encoding.BigEndianUnicode)
-                        || value.Equals(Encoding.Unicode)
-#if FEATURE_UTF32
-                        || value.Equals(Encoding.UTF32)
-#endif // FEATURE_UTF32
-#if FEATURE_UTF7
-                        || value.Equals(Encoding.UTF7)
-#endif // FEATURE_UTF7
-                        ))
-                {
-                    throw new ArgumentException(SR.EntryNameEncodingNotSupported, nameof(EntryNameEncoding));
-                }
-
-                _entryNameEncoding = value;
-            }
-        }
-=======
         private readonly bool _decodeEntryNames;
->>>>>>> 84a0fea7
 
         /// <summary>
         /// Initializes a new instance of ZipArchive on the given stream.
@@ -144,15 +97,8 @@
 
                 ArchiveStream = stream;
 
-<<<<<<< HEAD
-                ArchiveReader = new BinaryReader(ArchiveStream, UTF8EncodingNoBOM);
-                _entries = new List<ZipArchiveEntry>();
-                _entriesCollection = new ReadOnlyCollection<ZipArchiveEntry>(_entries);
-                _readEntries = false;
-=======
                 ZipHelper.ArchiveSubReadStream.SetSuperStream(ArchiveStream);
 
->>>>>>> 84a0fea7
                 _centralDirectoryStart = 0; // invalid until ReadCentralDirectory
                 _isDisposed = false;
                 _numberOfThisDisk = 0; // invalid until ReadCentralDirectory
